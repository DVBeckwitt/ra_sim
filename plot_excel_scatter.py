import argparse
from pathlib import Path

import pandas as pd
import matplotlib.pyplot as plt

try:
    from ra_sim.path_config import get_dir
except Exception:  # pragma: no cover
    get_dir = None


def _find_column(df: pd.DataFrame, target: str) -> str | None:
    """Return the name of ``target`` column in ``df`` if present.

    The search is case-insensitive and ignores spaces.  If an exact match is
    not found, a column containing the target text is returned if available.
    """

    normalized = target.lower().replace(" ", "")
    for col in df.columns:
        col_normalized = col.lower().replace(" ", "")
        if col_normalized == normalized:
            return col

    for col in df.columns:
        if normalized in col.lower().replace(" ", ""):
            return col
    return None


def _find_intensity_columns(df: pd.DataFrame, name: str | None) -> list[str]:
    """Return intensity columns based on ``name`` or heuristics.

    If ``name`` is ``None`` and multiple candidate columns are found,
    they are all returned instead of raising an error.
    """

    if name:
        col = _find_column(df, name)
        if not col:
            raise SystemExit(
                f"Intensity column '{name}' not found. Available columns: {list(df.columns)}"
            )
        return [col]

    col = _find_column(df, "Intensity")
    if col:
        return [col]

    keywords = ["scaled", "intensity", "area"]
    hkl_cols = {_find_column(df, "h"), _find_column(df, "k"), _find_column(df, "l")}
    candidates = [
        c
        for c in df.columns
        if any(k in c.lower() for k in keywords)
        and c not in hkl_cols
    ]

    if not candidates:
        raise SystemExit(
            f"Required column 'Intensity' not found. Available columns: {list(df.columns)}"
        )

    if len(candidates) > 1:
        print(
            "Multiple possible intensity columns found: "
            f"{candidates}. Plotting them all"
        )
        return candidates

    col = candidates[0]
    print(f"Using column '{col}' for intensities")
    return [col]


def main() -> None:
    parser = argparse.ArgumentParser(
        description=(
            "Plot intensities from an Excel file as an L vs intensity scatter plot "
            "with interactive controls"
        )
<<<<<<< HEAD
=======

>>>>>>> 4cb78cf6
    )
    parser.add_argument(
        "excel_path",
        nargs="?",
        default=None,
        help="Path to miller_intensities.xlsx (defaults to downloads directory)",
    )
    parser.add_argument(
        "--sheet",
        default=None,
        help="Name of worksheet to read (defaults to 'Summary' or first sheet)",
    )
    parser.add_argument(
        "--intensity",
        default=None,
        help="Column containing intensities (auto-detected if omitted)",
    )

    args = parser.parse_args()

    if args.excel_path is None:
        if get_dir is None:
            raise SystemExit("Excel path required when ra_sim is not installed")
        excel_path = Path(get_dir("downloads")) / "miller_intensities.xlsx"
    else:
        excel_path = Path(args.excel_path)

    if not excel_path.exists():
        raise SystemExit(f"File not found: {excel_path}")

    sheet_to_read = args.sheet or "Summary"
    try:
        df = pd.read_excel(excel_path, sheet_name=sheet_to_read)
    except ValueError as exc:
        xls = pd.ExcelFile(excel_path)
        available = xls.sheet_names
        if args.sheet is None and sheet_to_read == "Summary" and available:
            sheet_to_read = available[0]
            print(
                f"Worksheet 'Summary' not found; using '{sheet_to_read}' instead."
            )
            df = pd.read_excel(xls, sheet_name=sheet_to_read)
        else:
            raise SystemExit(
                f"Worksheet '{sheet_to_read}' not found. Available: {available}"
            ) from exc

    # Find required columns regardless of case or spaces
    required = ["l"]
    col_map = {}
    for col in required:
        found = _find_column(df, col)
        if not found:
            raise SystemExit(
                f"Required column '{col}' not found in sheet '{sheet_to_read}'. "
                f"Available columns: {list(df.columns)}"
            )
        col_map[col] = found

    intensity_cols = _find_intensity_columns(df, args.intensity)
<<<<<<< HEAD


    fig, ax = plt.subplots(figsize=(8, 6))
    scatters = []
    for col in intensity_cols:
        sc = ax.scatter(
            df[col_map["l"]],
            df[col],
            label=col,
            s=20,
            alpha=0.7,
        )
        scatters.append(sc)

    ax.set_xlabel("l")
    ax.set_ylabel("Normalized Intensity")
    ax.set_title("L vs Intensity")

    legend = ax.legend(title="Intensity columns") if len(intensity_cols) > 1 else None

    # Add interactive checkboxes to toggle datasets
    if legend:
        from matplotlib.widgets import CheckButtons, Button

        # Position checkboxes to the right of the plot
        rax = fig.add_axes([0.82, 0.4, 0.15, 0.2])
        visibility = [sc.get_visible() for sc in scatters]
        checks = CheckButtons(rax, intensity_cols, visibility)

        def func(label: str) -> None:
            idx = intensity_cols.index(label)
            scatters[idx].set_visible(not scatters[idx].get_visible())
            fig.canvas.draw_idle()

        checks.on_clicked(func)

        # Buttons to hide/show all
        hide_ax = fig.add_axes([0.82, 0.32, 0.07, 0.05])
        show_ax = fig.add_axes([0.90, 0.32, 0.07, 0.05])
        hide_btn = Button(hide_ax, "Hide\nAll")
        show_btn = Button(show_ax, "Show\nAll")

        def hide_all(event) -> None:  # pragma: no cover - UI
            for i, sc in enumerate(scatters):
                if sc.get_visible():
                    checks.set_active(i)

        def show_all(event) -> None:  # pragma: no cover - UI
            for i, sc in enumerate(scatters):
                if not sc.get_visible():
                    checks.set_active(i)

        hide_btn.on_clicked(hide_all)
        show_btn.on_clicked(show_all)

=======


    fig, ax = plt.subplots(figsize=(8, 6))
    scatters = []
    for col in intensity_cols:
        sc = ax.scatter(

            df[col_map["l"]],
            df[col],
            label=col,
            s=20,
            alpha=0.7,
        )
        scatters.append(sc)

    ax.set_xlabel("l")
    ax.set_ylabel("Normalized Intensity")
    ax.set_title("L vs Intensity")

    legend = ax.legend(title="Intensity columns") if len(intensity_cols) > 1 else None

    # Add interactive checkboxes to toggle datasets
    if legend:
        from matplotlib.widgets import CheckButtons, Button

        # Position checkboxes to the right of the plot
        rax = fig.add_axes([0.82, 0.4, 0.15, 0.2])
        visibility = [sc.get_visible() for sc in scatters]
        checks = CheckButtons(rax, intensity_cols, visibility)

        def func(label: str) -> None:
            idx = intensity_cols.index(label)
            scatters[idx].set_visible(not scatters[idx].get_visible())
            fig.canvas.draw_idle()

        checks.on_clicked(func)

        # Buttons to hide/show all
        hide_ax = fig.add_axes([0.82, 0.32, 0.07, 0.05])
        show_ax = fig.add_axes([0.90, 0.32, 0.07, 0.05])
        hide_btn = Button(hide_ax, "Hide\nAll")
        show_btn = Button(show_ax, "Show\nAll")

        def hide_all(event) -> None:  # pragma: no cover - UI
            for i, sc in enumerate(scatters):
                if sc.get_visible():
                    checks.set_active(i)

        def show_all(event) -> None:  # pragma: no cover - UI
            for i, sc in enumerate(scatters):
                if not sc.get_visible():
                    checks.set_active(i)

        hide_btn.on_clicked(hide_all)
        show_btn.on_clicked(show_all)


>>>>>>> 4cb78cf6
    plt.tight_layout()
    plt.show()


if __name__ == "__main__":
    main()<|MERGE_RESOLUTION|>--- conflicted
+++ resolved
@@ -80,10 +80,7 @@
             "Plot intensities from an Excel file as an L vs intensity scatter plot "
             "with interactive controls"
         )
-<<<<<<< HEAD
-=======
-
->>>>>>> 4cb78cf6
+
     )
     parser.add_argument(
         "excel_path",
@@ -144,7 +141,6 @@
         col_map[col] = found
 
     intensity_cols = _find_intensity_columns(df, args.intensity)
-<<<<<<< HEAD
 
 
     fig, ax = plt.subplots(figsize=(8, 6))
@@ -200,65 +196,7 @@
         hide_btn.on_clicked(hide_all)
         show_btn.on_clicked(show_all)
 
-=======
-
-
-    fig, ax = plt.subplots(figsize=(8, 6))
-    scatters = []
-    for col in intensity_cols:
-        sc = ax.scatter(
-
-            df[col_map["l"]],
-            df[col],
-            label=col,
-            s=20,
-            alpha=0.7,
-        )
-        scatters.append(sc)
-
-    ax.set_xlabel("l")
-    ax.set_ylabel("Normalized Intensity")
-    ax.set_title("L vs Intensity")
-
-    legend = ax.legend(title="Intensity columns") if len(intensity_cols) > 1 else None
-
-    # Add interactive checkboxes to toggle datasets
-    if legend:
-        from matplotlib.widgets import CheckButtons, Button
-
-        # Position checkboxes to the right of the plot
-        rax = fig.add_axes([0.82, 0.4, 0.15, 0.2])
-        visibility = [sc.get_visible() for sc in scatters]
-        checks = CheckButtons(rax, intensity_cols, visibility)
-
-        def func(label: str) -> None:
-            idx = intensity_cols.index(label)
-            scatters[idx].set_visible(not scatters[idx].get_visible())
-            fig.canvas.draw_idle()
-
-        checks.on_clicked(func)
-
-        # Buttons to hide/show all
-        hide_ax = fig.add_axes([0.82, 0.32, 0.07, 0.05])
-        show_ax = fig.add_axes([0.90, 0.32, 0.07, 0.05])
-        hide_btn = Button(hide_ax, "Hide\nAll")
-        show_btn = Button(show_ax, "Show\nAll")
-
-        def hide_all(event) -> None:  # pragma: no cover - UI
-            for i, sc in enumerate(scatters):
-                if sc.get_visible():
-                    checks.set_active(i)
-
-        def show_all(event) -> None:  # pragma: no cover - UI
-            for i, sc in enumerate(scatters):
-                if not sc.get_visible():
-                    checks.set_active(i)
-
-        hide_btn.on_clicked(hide_all)
-        show_btn.on_clicked(show_all)
-
-
->>>>>>> 4cb78cf6
+
     plt.tight_layout()
     plt.show()
 
