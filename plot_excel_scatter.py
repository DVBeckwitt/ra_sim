--- conflicted
+++ resolved
@@ -139,7 +139,6 @@
     intensity_cols = _find_intensity_columns(df, args.intensity)
 
 
-<<<<<<< HEAD
     fig, ax = plt.subplots(figsize=(8, 6))
     for col in intensity_cols:
         ax.scatter(
@@ -154,29 +153,7 @@
     if len(intensity_cols) > 1:
         ax.legend(title="Intensity columns")
     ax.set_title("L vs Intensity")
-=======
-    fig = plt.figure(figsize=(8, 6))
-    ax = fig.add_subplot(111, projection="3d")
-    sc = None
-    for idx, col in enumerate(intensity_cols):
-        sc = ax.scatter(
-            df[col_map["h"]],
-            df[col_map["k"]],
-            df[col_map["l"]],
-            c=df[col],
-            cmap="viridis",
-            alpha=0.7,
-            label=col,
-        )
-        if idx == 0:
-            fig.colorbar(sc, ax=ax, label="Normalized Intensity")
-    ax.set_xlabel("h")
-    ax.set_ylabel("k")
-    ax.set_zlabel("l")
-    if len(intensity_cols) > 1:
-        ax.legend(title="Intensity columns")
-    ax.set_title("Miller Intensities")
->>>>>>> 1465dfc9
+
     plt.tight_layout()
     plt.show()
 
