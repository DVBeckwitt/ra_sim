import argparse
from pathlib import Path

import pandas as pd
import matplotlib.pyplot as plt

try:
    from ra_sim.path_config import get_dir
except Exception:  # pragma: no cover
    get_dir = None


def _find_column(df: pd.DataFrame, target: str) -> str | None:
    """Return the name of ``target`` column in ``df`` if present.

    The search is case-insensitive and ignores spaces.  If an exact match is
    not found, a column containing the target text is returned if available.
    """

    normalized = target.lower().replace(" ", "")
    for col in df.columns:
        col_normalized = col.lower().replace(" ", "")
        if col_normalized == normalized:
            return col

    for col in df.columns:
        if normalized in col.lower().replace(" ", ""):
            return col
    return None


def _find_intensity_columns(df: pd.DataFrame, name: str | None) -> list[str]:
    """Return intensity columns based on ``name`` or heuristics.

    If ``name`` is ``None`` and multiple candidate columns are found,
    they are all returned instead of raising an error.
    """

    if name:
        col = _find_column(df, name)
        if not col:
            raise SystemExit(
                f"Intensity column '{name}' not found. Available columns: {list(df.columns)}"
            )
        return [col]

    col = _find_column(df, "Intensity")
    if col:
        return [col]

    keywords = ["scaled", "intensity", "area"]
    hkl_cols = {_find_column(df, "h"), _find_column(df, "k"), _find_column(df, "l")}
    candidates = [
        c
        for c in df.columns
        if any(k in c.lower() for k in keywords)
        and c not in hkl_cols
    ]

    if not candidates:
        raise SystemExit(
            f"Required column 'Intensity' not found. Available columns: {list(df.columns)}"
        )

    if len(candidates) > 1:
        print(
            "Multiple possible intensity columns found: "
            f"{candidates}. Plotting them all"
        )
        return candidates

    col = candidates[0]
    print(f"Using column '{col}' for intensities")
    return [col]


def main() -> None:
    parser = argparse.ArgumentParser(
<<<<<<< HEAD
        description=(
            "Plot intensities from an Excel file as an L vs intensity scatter plot "
            "with interactive controls"
        )
=======
        description="Plot intensities from an Excel file as an L vs intensity scatter plot"
>>>>>>> 7c68e7ba
    )
    parser.add_argument(
        "excel_path",
        nargs="?",
        default=None,
        help="Path to miller_intensities.xlsx (defaults to downloads directory)",
    )
    parser.add_argument(
        "--sheet",
        default=None,
        help="Name of worksheet to read (defaults to 'Summary' or first sheet)",
    )
    parser.add_argument(
        "--intensity",
        default=None,
        help="Column containing intensities (auto-detected if omitted)",
    )

    args = parser.parse_args()

    if args.excel_path is None:
        if get_dir is None:
            raise SystemExit("Excel path required when ra_sim is not installed")
        excel_path = Path(get_dir("downloads")) / "miller_intensities.xlsx"
    else:
        excel_path = Path(args.excel_path)

    if not excel_path.exists():
        raise SystemExit(f"File not found: {excel_path}")

    sheet_to_read = args.sheet or "Summary"
    try:
        df = pd.read_excel(excel_path, sheet_name=sheet_to_read)
    except ValueError as exc:
        xls = pd.ExcelFile(excel_path)
        available = xls.sheet_names
        if args.sheet is None and sheet_to_read == "Summary" and available:
            sheet_to_read = available[0]
            print(
                f"Worksheet 'Summary' not found; using '{sheet_to_read}' instead."
            )
            df = pd.read_excel(xls, sheet_name=sheet_to_read)
        else:
            raise SystemExit(
                f"Worksheet '{sheet_to_read}' not found. Available: {available}"
            ) from exc

    # Find required columns regardless of case or spaces
    required = ["l"]
    col_map = {}
    for col in required:
        found = _find_column(df, col)
        if not found:
            raise SystemExit(
                f"Required column '{col}' not found in sheet '{sheet_to_read}'. "
                f"Available columns: {list(df.columns)}"
            )
        col_map[col] = found

    intensity_cols = _find_intensity_columns(df, args.intensity)


    fig, ax = plt.subplots(figsize=(8, 6))
<<<<<<< HEAD
    scatters = []
    for col in intensity_cols:
        sc = ax.scatter(
=======
    for col in intensity_cols:
        ax.scatter(
>>>>>>> 7c68e7ba
            df[col_map["l"]],
            df[col],
            label=col,
            s=20,
            alpha=0.7,
        )
<<<<<<< HEAD
        scatters.append(sc)

    ax.set_xlabel("l")
    ax.set_ylabel("Normalized Intensity")
    ax.set_title("L vs Intensity")

    legend = ax.legend(title="Intensity columns") if len(intensity_cols) > 1 else None

    # Add interactive checkboxes to toggle datasets
    if legend:
        from matplotlib.widgets import CheckButtons, Button

        # Position checkboxes to the right of the plot
        rax = fig.add_axes([0.82, 0.4, 0.15, 0.2])
        visibility = [sc.get_visible() for sc in scatters]
        checks = CheckButtons(rax, intensity_cols, visibility)

        def func(label: str) -> None:
            idx = intensity_cols.index(label)
            scatters[idx].set_visible(not scatters[idx].get_visible())
            fig.canvas.draw_idle()

        checks.on_clicked(func)

        # Buttons to hide/show all
        hide_ax = fig.add_axes([0.82, 0.32, 0.07, 0.05])
        show_ax = fig.add_axes([0.90, 0.32, 0.07, 0.05])
        hide_btn = Button(hide_ax, "Hide\nAll")
        show_btn = Button(show_ax, "Show\nAll")

        def hide_all(event) -> None:  # pragma: no cover - UI
            for i, sc in enumerate(scatters):
                if sc.get_visible():
                    checks.set_active(i)

        def show_all(event) -> None:  # pragma: no cover - UI
            for i, sc in enumerate(scatters):
                if not sc.get_visible():
                    checks.set_active(i)

        hide_btn.on_clicked(hide_all)
        show_btn.on_clicked(show_all)

=======
    ax.set_xlabel("l")
    ax.set_ylabel("Normalized Intensity")
    if len(intensity_cols) > 1:
        ax.legend(title="Intensity columns")
    ax.set_title("L vs Intensity")

>>>>>>> 7c68e7ba
    plt.tight_layout()
    plt.show()


if __name__ == "__main__":
    main()<|MERGE_RESOLUTION|>--- conflicted
+++ resolved
@@ -76,14 +76,11 @@
 
 def main() -> None:
     parser = argparse.ArgumentParser(
-<<<<<<< HEAD
         description=(
             "Plot intensities from an Excel file as an L vs intensity scatter plot "
             "with interactive controls"
         )
-=======
-        description="Plot intensities from an Excel file as an L vs intensity scatter plot"
->>>>>>> 7c68e7ba
+
     )
     parser.add_argument(
         "excel_path",
@@ -147,21 +144,16 @@
 
 
     fig, ax = plt.subplots(figsize=(8, 6))
-<<<<<<< HEAD
     scatters = []
     for col in intensity_cols:
         sc = ax.scatter(
-=======
-    for col in intensity_cols:
-        ax.scatter(
->>>>>>> 7c68e7ba
+
             df[col_map["l"]],
             df[col],
             label=col,
             s=20,
             alpha=0.7,
         )
-<<<<<<< HEAD
         scatters.append(sc)
 
     ax.set_xlabel("l")
@@ -205,14 +197,7 @@
         hide_btn.on_clicked(hide_all)
         show_btn.on_clicked(show_all)
 
-=======
-    ax.set_xlabel("l")
-    ax.set_ylabel("Normalized Intensity")
-    if len(intensity_cols) > 1:
-        ax.legend(title="Intensity columns")
-    ax.set_title("L vs Intensity")
-
->>>>>>> 7c68e7ba
+
     plt.tight_layout()
     plt.show()
 
