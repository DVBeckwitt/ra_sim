"""Light-weight GUI components built with Tkinter."""

import tkinter as tk
from tkinter import ttk
from matplotlib.backends.backend_tkagg import FigureCanvasTkAgg
import matplotlib.pyplot as plt
import numpy as np
import threading

# Import from ra_sim package modules
from ra_sim.gui.plotting import setup_figure
from ra_sim.gui.sliders import create_slider
from ra_sim.io.file_parsing import parse_poni_file
from ra_sim.io.data_loading import load_background_image
from ra_sim.simulation.geometry import setup_azimuthal_integrator
from ra_sim.simulation.diffraction import simulate_diffraction_pattern
from ra_sim.simulation.mosaic_profiles import sample_pseudo_voigt_2d
from ra_sim.utils.constants import av, cv, q_c
from ra_sim.path_config import get_path

def main():
    root = tk.Tk()
    root.title("XRD Analysis")

    # Load parameters
    poni_path = get_path("gui_geometry_poni")
    params = parse_poni_file(poni_path)
    ai = setup_azimuthal_integrator(params)

    # Load a background image
    bg_image_path = get_path("gui_background_image")
    bg_image = load_background_image(bg_image_path)

    # Setup figure
    fig, ax = setup_figure()
    img = ax.imshow(bg_image, cmap='turbo', vmin=0, vmax=1e3)

    # Status indicator square
    status_canvas = tk.Canvas(root, width=40, height=40, highlightthickness=0)
    status_rect = status_canvas.create_rectangle(0, 0, 40, 40, fill="green", outline="")
    status_canvas.pack(side=tk.RIGHT, padx=10, pady=10)

    # Add sliders
    slider_frame = ttk.Frame(root)
    slider_frame.pack(side=tk.LEFT, fill=tk.Y)

    canvas = FigureCanvasTkAgg(fig, master=root)
    canvas.get_tk_widget().pack(side=tk.TOP, fill=tk.BOTH, expand=True)
    canvas.draw()

    # Status indicator square
    status_canvas = tk.Canvas(root, width=40, height=40, highlightthickness=0)
    status_rect = status_canvas.create_rectangle(0, 0, 40, 40, fill="green", outline="")
    status_canvas.pack(side=tk.RIGHT, padx=10, pady=10)

    # Loading indicator shown during long computations
    loading_label = ttk.Label(root, text="Loading...", font=("Helvetica", 12))

    # Initialize variables for sliders
    theta_initial_var, _ = create_slider(
        "Theta Initial", 5.0, 20.0, 6.0, 0.01, parent=slider_frame
    )
    gamma_var, _ = create_slider(
        "Gamma", -5, 5, ai.rot2, 0.001, parent=slider_frame
    )
    Gamma_var, _ = create_slider(
        "Detector Rotation Gamma", -5, 5, ai.rot1, 0.001, parent=slider_frame
    )
    chi_var, _ = create_slider(
        "Chi", -1, 1, 0.0, 0.001, parent=slider_frame
    )
    zs_var, _ = create_slider(
        "Zs", 0.0, 5e-3, 0.0, 0.0001, parent=slider_frame
    )
    zb_var, _ = create_slider(
        "Zb", 0.0, 5e-3, -0.1e-3, 0.0001, parent=slider_frame
    )
    eta_var, _ = create_slider(
        "Eta (fraction)", 0.0, 1.0, 0.08, 0.001, parent=slider_frame
    )
    sigma_mosaic_var, _ = create_slider(
        "Sigma Mosaic (deg)", 0.0, 5.0, 3.0, 0.01, parent=slider_frame
    )
    gamma_mosaic_var, _ = create_slider(
        "Gamma Mosaic (deg)", 0.0, 5.0, 0.7, 0.01, parent=slider_frame
    )

    # Flags to manage asynchronous updates
    is_computing = False
    pending_update = False

    # Generate random profiles
    def generate_random_profiles():
        num_samples = 1000
        eta = eta_var.get()
        sigma_mosaic = np.radians(sigma_mosaic_var.get())
        gamma_mosaic = np.radians(gamma_mosaic_var.get())

        # Mosaic profile
        mosaic_profiles = sample_pseudo_voigt_2d(num_samples, eta, sigma_mosaic, gamma_mosaic)
        beta_array = mosaic_profiles[:, 0]
        kappa_array = mosaic_profiles[:, 1]

        # Divergence profile
        divergence_profiles = sample_pseudo_voigt_2d(num_samples, 0.0, np.radians(0.1), np.radians(0.0))
        theta_array = divergence_profiles[:, 0]
        phi_array = divergence_profiles[:, 1]

        # Beam profile
        beam_profiles = sample_pseudo_voigt_2d(num_samples, 0.0, 0.25e-3, 0.0)
        beam_x_array = beam_profiles[:, 0]
        beam_y_array = beam_profiles[:, 1]

        return (beam_x_array, beam_y_array, np.ones(num_samples)), \
               (beta_array, kappa_array, np.ones(num_samples)), \
               (theta_array, phi_array, np.ones(num_samples))

    def update_plot():
        """Start an asynchronous update of the plot."""
        nonlocal is_computing, pending_update
        if is_computing:
            pending_update = True
            return

        def worker(theta_initial, gamma, Gamma, chi, zs, zb):
            beam_arrays, mosaic_arrays, divergence_arrays = generate_random_profiles()
            result = simulate_diffraction_pattern(
                miller=[(0, 0, 3), (0, 0, 6)],  # Replace with actual data
                intensities=[100, 200],         # Replace with actual data
                parameters=params,
                beam_arrays=beam_arrays,
                mosaic_arrays=mosaic_arrays,
                divergence_arrays=divergence_arrays,
                av=av,
                cv=cv,
                lambda_=ai.wavelength * 1e10,
                center=[3000 - ai.poni2 * 1e4, 3000 - ai.poni1 * 1e4],
                debye_x=0.4,
                debye_y=0.5,
                theta_initial=theta_initial,
                theta_range=0.1,
                step=0.1,
                geometry_params=(ai.dist, gamma, Gamma, chi, 0, zs, zb, 1),
            )

            def finish(image):
                nonlocal is_computing, pending_update
                ax.clear()
                ax.imshow(image, cmap='turbo', vmin=0, vmax=1e5)
                canvas.draw_idle()
                loading_label.pack_forget()
                status_canvas.itemconfig(status_rect, fill="green")
<<<<<<< HEAD
                root.update_idletasks()
=======
>>>>>>> a37515e2
                is_computing = False
                if pending_update:
                    pending_update = False
                    update_plot()

            root.after(0, lambda: finish(result))

        is_computing = True
        loading_label.pack(side=tk.BOTTOM, pady=5)
        status_canvas.itemconfig(status_rect, fill="red")
<<<<<<< HEAD
        root.update_idletasks()
=======
>>>>>>> a37515e2

        theta_initial = theta_initial_var.get()
        gamma = gamma_var.get()
        Gamma = Gamma_var.get()
        chi = chi_var.get()
        zs = zs_var.get()
        zb = zb_var.get()

        threading.Thread(
            target=worker,
            args=(theta_initial, gamma, Gamma, chi, zs, zb),
            daemon=True,
        ).start()

    # Throttle updates to avoid excessive computation when the user is
    # dragging sliders. Each change schedules an update after a short
    # delay and cancels any previously scheduled update.
    update_job = None

    def schedule_update(*args):
        nonlocal update_job
        if update_job is not None:
            root.after_cancel(update_job)
        update_job = root.after(200, update_plot)

    # Link sliders to the throttled update function
    for var in [theta_initial_var, gamma_var, Gamma_var, chi_var,
                zs_var, zb_var, eta_var, sigma_mosaic_var, gamma_mosaic_var]:
        var.trace_add("write", schedule_update)

    # Launch the main GUI loop
    root.mainloop()

if __name__ == "__main__":
    main()<|MERGE_RESOLUTION|>--- conflicted
+++ resolved
@@ -150,10 +150,8 @@
                 canvas.draw_idle()
                 loading_label.pack_forget()
                 status_canvas.itemconfig(status_rect, fill="green")
-<<<<<<< HEAD
                 root.update_idletasks()
-=======
->>>>>>> a37515e2
+
                 is_computing = False
                 if pending_update:
                     pending_update = False
@@ -164,10 +162,8 @@
         is_computing = True
         loading_label.pack(side=tk.BOTTOM, pady=5)
         status_canvas.itemconfig(status_rect, fill="red")
-<<<<<<< HEAD
         root.update_idletasks()
-=======
->>>>>>> a37515e2
+
 
         theta_initial = theta_initial_var.get()
         gamma = gamma_var.get()
