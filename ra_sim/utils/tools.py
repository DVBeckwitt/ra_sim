--- conflicted
+++ resolved
@@ -435,7 +435,6 @@
         Intensities for ``miller_new``.
     """
 
-<<<<<<< HEAD
     offsets = np.array([-step / 2, step / 2])
     candidates = []
     for h, k, l in miller:
@@ -463,27 +462,7 @@
     uniq = np.unique(np.array(candidates, dtype=float), axis=0)
     frac_intens = np.full(len(uniq), value, dtype=float)
     miller_new = np.vstack((miller.astype(float), uniq))
-=======
-    frac_indices = []
-    for h in np.arange(-mx + 1, mx, step):
-        for k in np.arange(-mx + 1, mx, step):
-            for l in np.arange(1, mx, step):
-                if (
-                    abs(h - round(h)) < 1e-8
-                    and abs(k - round(k)) < 1e-8
-                    and abs(l - round(l)) < 1e-8
-                ):
-                    continue
-                frac_indices.append([h, k, l])
-
-    if not frac_indices:
-        return miller.astype(float), intensities
-
-    frac_miller = np.array(frac_indices, dtype=float)
-    frac_intens = np.full(frac_miller.shape[0], value, dtype=float)
-
-    miller_new = np.vstack((miller.astype(float), frac_miller))
->>>>>>> b5ed78e7
+
     intensities_new = np.concatenate((intensities, frac_intens))
     return miller_new, intensities_new
 
