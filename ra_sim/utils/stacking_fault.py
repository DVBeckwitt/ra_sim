--- conflicted
+++ resolved
@@ -162,12 +162,10 @@
     details = []
 
     for (h, k), curve in ht_curves.items():
-<<<<<<< HEAD
         # Preserve the ordering of L values exactly as generated in ``ht_Iinf_dict``
         # so that callers obtain the same sequence as the previous inline loop
         # implementation.
-=======
->>>>>>> a977b4e1
+
         for L_val, inten in zip(curve["L"], curve["I"]):
             miller_list.append((h, k, float(L_val)))
             intens_list.append(float(inten))
@@ -175,11 +173,8 @@
             details.append([((h, k, float(L_val)), float(inten))])
 
     if miller_list:
-<<<<<<< HEAD
         miller = np.asarray(miller_list, dtype=np.float64)
-=======
-        miller = np.asarray(miller_list, dtype=float)
->>>>>>> a977b4e1
+
         intens = np.asarray(intens_list, dtype=np.float64)
         degeneracy = np.asarray(degeneracy_list, dtype=np.int32)
     else:
