#!/usr/bin/env python3

"""Main application entry point for running the Tk based GUI."""

import math
import os

# Enable debug messages automatically. Set RA_SIM_DEBUG=0 to disable.
os.environ.setdefault("RA_SIM_DEBUG", "0")
write_excel = False

import re
import argparse
import tempfile
from collections import defaultdict, namedtuple
from datetime import datetime
from pathlib import Path
import tkinter as tk
from tkinter import filedialog, ttk

import numpy as np
import sympy as sp
import matplotlib
import matplotlib.pyplot as plt
from matplotlib import cm
from matplotlib.colors import ListedColormap
import pyFAI
from pyFAI.integrator.azimuthal import AzimuthalIntegrator
from scipy.optimize import differential_evolution, least_squares
from skimage.metrics import mean_squared_error
import spglib
import OSC_Reader
from OSC_Reader import read_osc
import numba
import pandas as pd
import Dans_Diffraction as dif
import CifFile

from ra_sim.utils.stacking_fault import ht_Iinf_dict, ht_dict_to_arrays

from ra_sim.utils.calculations import IndexofRefraction
from ra_sim.io.file_parsing import parse_poni_file, Open_ASC
from ra_sim.utils.tools import (
    miller_generator,
    view_azimuthal_radial,
    detect_blobs,
    inject_fractional_reflections,
    build_intensity_dataframes,
)
from ra_sim.io.data_loading import (
    load_and_format_reference_profiles,
    save_all_parameters,
    load_parameters,
)
from ra_sim.fitting.optimization import (
    simulate_and_compare_hkl,
    fit_geometry_parameters,
)
from ra_sim.simulation.mosaic_profiles import generate_random_profiles
from ra_sim.simulation.diffraction import process_peaks_parallel
from ra_sim.simulation.diffraction_debug import (
    process_peaks_parallel_debug,
    dump_debug_log,
)
from ra_sim.simulation.simulation import simulate_diffraction
from ra_sim.gui.sliders import create_slider
from ra_sim.debug_utils import debug_print, is_debug_enabled


turbo = cm.get_cmap('turbo', 256)          # 256-step version of ‘turbo’
turbo_rgba = turbo(np.linspace(0, 1, 256))
turbo_rgba[0] = [1.0, 1.0, 1.0, 1.0]       # make the 0-bin white
turbo_white0 = ListedColormap(turbo_rgba, name='turbo_white0')
turbo_white0.set_bad('white')              # NaNs will also show white


# Force TkAgg backend to ensure GUI usage
matplotlib.use('TkAgg')
# Enable extra diagnostics when the RA_SIM_DEBUG environment variable is set.
DEBUG_ENABLED = is_debug_enabled()
if DEBUG_ENABLED:
    print("Debug mode active (RA_SIM_DEBUG=1)")
    from ra_sim.debug_utils import enable_numba_logging
    enable_numba_logging()
else:
    print("Debug mode off (set RA_SIM_DEBUG=1 for extra output)")


###############################################################################
#                          DATA & PARAMETER SETUP
###############################################################################
from ra_sim.path_config import get_path, get_dir

file_path = get_path("dark_image")
BI = read_osc(file_path)  # Dark (background) image

osc_files = get_path("osc_files")
file1 = read_osc(osc_files[0])
#file1 = read_osc(r"C:\Users\Kenpo\OneDrive\Research\Rigaku XRD\ORNL.07.25.2024\Varying\Images\Bi2Se3_5m_5d.osc")
file2 = read_osc(osc_files[1])
file3 = read_osc(osc_files[2])
file4 = read_osc(osc_files[3])

#bg1 = np.load(r"C:\Users\Kenpo\Downloads\background_6d.npy")
#bg2 = np.load(r"C:\Users\Kenpo\Downloads\background_10d.npy")
#bg3 = np.load(r"C:\Users\Kenpo\Downloads\background_15d.npy")
#bg4 = np.load(r"C:\Users\Kenpo\Downloads\background_30d.npy")

# Rotate and subtract dark image
files = [file1, file2, file3, file4]
#bg_data_list = [bg1, bg2, bg3, bg4]
#for i in range(len(files)):
#    files[i] = np.rot90(files[i], k=3) - BI

background_images = files

# Parse geometry
poni_file_path = get_path("geometry_poni")
parameters = parse_poni_file(poni_file_path)

Distance_CoR_to_Detector = parameters.get("Dist", 0.075)
Gamma_initial = parameters.get("Rot1", 0.0)
gamma_initial = parameters.get("Rot2", 0.0)
poni1 = parameters.get("Poni1", 0.0)
poni2 = parameters.get("Poni2", 0.0)
wave_m = parameters.get("Wavelength", 1e-10)
lambda_ = wave_m * 1e10  # Convert m -> Å

image_size = 3000
num_samples = 1000

# Approximate beam center
center_default = [
    (poni2 / (100e-6)),
    3000 - (poni1 / (100e-6))
]

mx = 19

# Optional override to compute intensities for a single (h,k) pair.
# When ``selected_hk`` is not ``None`` ``mx`` is ignored.
selected_hk = None

fwhm2sigma = 1 / (2 * math.sqrt(2 * math.log(2)))
divergence_sigma = math.radians(0.05 * fwhm2sigma)

sigma_mosaic = math.radians(0.8 * fwhm2sigma)
gamma_mosaic = math.radians(0.7 * fwhm2sigma)
eta = 0.0

theta_initial = 6.0
chi = 0.0
psi = 0.0
zb = 0.0
bw_sigma = 0.05e-3 * fwhm2sigma
zs = 0.0
debye_x = 0.0
debye_y = 0.0
n2 = IndexofRefraction()

bandwidth = 0.7 / 100  # 0.7%

# NOTE: We define the default occupancy for each site:
occ = [1.0, 1.0, 1.0]

# When enabled, additional fractional reflections ("rods")
# are injected between integer L values.
include_rods_flag = False

# Parameters and file paths.
cif_file = get_path("cif_file")
try:
    cif_file2 = get_path("cif_file2")
except KeyError:
    cif_file2 = None

# read with PyCifRW
cf    = CifFile.ReadCif(cif_file)
blk   = cf[list(cf.keys())[0]]

# pull the raw text
a_text = blk["_cell_length_a"]
b_text = blk["_cell_length_b"]
c_text = blk["_cell_length_c"]

# strip the '(uncertainty)' and cast
def parse_cif_num(txt):
    # match leading numeric part, e.g. '4.14070' out of '4.14070(3)'
    m = re.match(r"[-+0-9\.Ee]+", txt)
    if not m:
        raise ValueError(f"Can't parse '{txt}' as a number")
    return float(m.group(0))

av = parse_cif_num(a_text)
bv = parse_cif_num(b_text)
cv = parse_cif_num(c_text)

if cif_file2:
    cf2  = CifFile.ReadCif(cif_file2)
    blk2 = cf2[list(cf2.keys())[0]]
    a2_text = blk2.get("_cell_length_a")
    c2_text = blk2.get("_cell_length_c")
    av2 = parse_cif_num(a2_text) if a2_text else av
    cv2 = parse_cif_num(c2_text) if c2_text else cv
else:
    av2 = None
    cv2 = None
    
lambda_ = 1.54   # X-ray wavelength in Å (e.g., Cu Kα)
energy = 6.62607e-34 * 2.99792458e8 / (lambda_*1e-10) / (1.602176634e-19)    # keV
intensity_threshold = 1.0
two_theta_range = (0, 70)

# ---------------------------------------------------------------------------
# Default GUI/fit parameter values. These must be defined before any calls
# that reference them (e.g. ``ht_Iinf_dict`` below).
# ---------------------------------------------------------------------------
defaults = {
    'theta_initial': 5.0,
    'gamma': Gamma_initial,
    'Gamma': gamma_initial,
    'chi': 0.0,
    'zs': 0.0,
    'zb': 0.0,
    'debye_x': 0.0,
    'debye_y': 0.0,
    'corto_detector': Distance_CoR_to_Detector,
    'sigma_mosaic_deg': np.degrees(sigma_mosaic),
    'gamma_mosaic_deg': np.degrees(gamma_mosaic),
    'eta': 0.0,
    'a': av,
    'c': cv,
    'vmax': 1000,
    'p': 1.0,
    'center_x': center_default[0],
    'center_y': center_default[1],
}

# ---------------------------------------------------------------------------
# Replace the old miller_generator call with the new Hendricks–Teller helper.
# ---------------------------------------------------------------------------
ht_curves = ht_Iinf_dict(                 # ← new core
    cif_path=cif_file,
    hk_list=[selected_hk] if selected_hk else None,
    mx=None if selected_hk else mx,       # generates all (h,k) for |h|,|k|<mx
    occ=occ,                              # same occupancy-scaling rules
    p=defaults['p'],                      # disorder probability
    L_step=0.2,
    two_theta_max=two_theta_range[1],
    lambda_=lambda_,
)

# Cache the initial HT curves along with the occupancy and p values so that
# subsequent updates can reuse them unless these parameters change.  We also
# cache the converted arrays to avoid repeated dict→array conversions.
miller1, intens1, degeneracy1, details1 = ht_dict_to_arrays(ht_curves)
ht_curves_cache = {
    "curves": ht_curves,
    "arrays": (miller1, intens1, degeneracy1, details1),
}
_last_occ_for_ht = list(occ)
_last_p_for_ht = float(defaults['p'])
# ---- convert the dict → arrays compatible with the downstream code ----
debug_print("miller1 shape:", miller1.shape, "intens1 shape:", intens1.shape)
debug_print("miller1 sample:", miller1[:5])

if DEBUG_ENABLED:
    from ra_sim.debug_utils import check_ht_arrays
    check_ht_arrays(miller1, intens1)
    # Manual inspection snippet recommended in the README
    debug_print('miller1 dtype:', miller1.dtype, 'shape:', miller1.shape)
    debug_print('L range:', miller1[:, 2].min(), miller1[:, 2].max())
    debug_print('intens1 dtype:', intens1.dtype, 'min:', intens1.min(), 'max:', intens1.max())
    debug_print('miller1 contiguous:', miller1.flags['C_CONTIGUOUS'])
    debug_print('intens1 contiguous:', intens1.flags['C_CONTIGUOUS'])

has_second_cif = bool(cif_file2)
if has_second_cif:
    miller2, intens2, degeneracy2, details2 = miller_generator(
        mx,
        cif_file2,
        occ,
        lambda_,
        energy,
        intensity_threshold,
        two_theta_range,
    )
    if include_rods_flag:
        miller2, intens2 = inject_fractional_reflections(miller2, intens2, mx)
    union_set = {tuple(hkl) for hkl in miller1} | {tuple(hkl) for hkl in miller2}
    miller = np.array(sorted(union_set), dtype=float)
    debug_print("combined miller count:", miller.shape[0])

    int1_dict = {tuple(h): i for h, i in zip(miller1, intens1)}
    int2_dict = {tuple(h): i for h, i in zip(miller2, intens2)}
    deg_dict1 = {tuple(h): d for h, d in zip(miller1, degeneracy1)}
    deg_dict2 = {tuple(h): d for h, d in zip(miller2, degeneracy2)}
    details_dict1 = {tuple(miller1[i]): details1[i] for i in range(len(miller1))}
    details_dict2 = {tuple(miller2[i]): details2[i] for i in range(len(miller2))}

    intensities_cif1 = np.array([int1_dict.get(tuple(h), 0.0) for h in miller])
    intensities_cif2 = np.array([int2_dict.get(tuple(h), 0.0) for h in miller])
    degeneracy = np.array(
        [deg_dict1.get(tuple(h), 0) + deg_dict2.get(tuple(h), 0) for h in miller],
        dtype=np.int32,
    )
    details = [
        details_dict1.get(tuple(h), []) + details_dict2.get(tuple(h), [])
        for h in miller
    ]

    weight1 = 0.5
    weight2 = 0.5
    intensities = weight1 * intensities_cif1 + weight2 * intensities_cif2
    max_I = intensities.max() if intensities.size else 0.0
    if max_I > 0:
        intensities = intensities * (100.0 / max_I)
    miller1_sim = miller1
    intensities1_sim = intens1
    miller2_sim = miller2
    intensities2_sim = intens2
else:
    miller = miller1
    intensities_cif1 = intens1
    intensities_cif2 = np.zeros_like(intensities_cif1)
    degeneracy = degeneracy1
    details = details1
    weight1 = 1.0
    weight2 = 0.0
    intensities = intensities_cif1.copy()
    miller1_sim = miller1
    intensities1_sim = intens1
    miller2_sim = np.empty((0,3), dtype=np.int32)
    intensities2_sim = np.empty((0,), dtype=np.float64)
    debug_print("single CIF miller count:", miller.shape[0])

# Save simulation data for later use
SIM_MILLER1 = miller1_sim
SIM_INTENS1 = intensities1_sim
SIM_MILLER2 = miller2_sim
SIM_INTENS2 = intensities2_sim

# Build summary and details dataframes using the helper.
df_summary, df_details = build_intensity_dataframes(
    miller, intensities, degeneracy, details
)

if write_excel:
    # Save the initial intensities to Excel in the configured downloads
    # directory.
    download_dir = get_dir("downloads")
    excel_path = download_dir / "miller_intensities.xlsx"

    with pd.ExcelWriter(excel_path, engine='xlsxwriter') as writer:
        df_summary.to_excel(writer, sheet_name='Summary', index=False)
        df_details.to_excel(writer, sheet_name='Details', index=False)

        workbook  = writer.book
        summary_sheet = writer.sheets['Summary']
        details_sheet = writer.sheets['Details']

        header_format = workbook.add_format({
            'bold': True,
            'text_wrap': True,
            'valign': 'vcenter',
            'align': 'center',
            'fg_color': '#4F81BD',
            'font_color': '#FFFFFF',
            'border': 1
        })
        for col_num, col_name in enumerate(df_summary.columns):
            summary_sheet.write(0, col_num, col_name, header_format)
            summary_sheet.set_column(col_num, col_num, 18)

        header_format_details = workbook.add_format({
            'bold': True,
            'text_wrap': True,
            'valign': 'vcenter',
            'align': 'center',
            'fg_color': '#4BACC6',
            'font_color': '#FFFFFF',
            'border': 1
        })
        for col_num, col_name in enumerate(df_details.columns):
            details_sheet.write(0, col_num, col_name, header_format_details)
            details_sheet.set_column(col_num, col_num, 18)

        last_row = len(df_summary) + 1
        summary_sheet.conditional_format(f'D2:D{last_row}', {
            'type': '3_color_scale',
            'min_color': '#FFFFFF',
            'mid_color': '#FFEB84',
            'max_color': '#FF0000'
        })

        zebra_format = workbook.add_format({'bg_color': '#F2F2F2'})
        for row in range(1, len(df_details) + 1):
            if row % 2 == 1:
                details_sheet.set_row(row, cell_format=zebra_format)

    print(f"Excel file saved at {excel_path}")

# Zero out beamstop region near center
row_center = int(center_default[0])
col_center = int(center_default[1])
half_size = 40

for bg in background_images:
    rmin = max(0, row_center - half_size)
    rmax = min(bg.shape[0], row_center + half_size)
    cmin = max(0, col_center - half_size)
    cmax = min(bg.shape[1], col_center + half_size)
    bg[rmin:rmax, cmin:cmax] = 0.0

current_background_image = background_images[0]
current_background_index = 0
background_visible = True

measured_peaks = np.load(get_path("measured_peaks"), allow_pickle=True)

###############################################################################
#                                  TK SETUP
###############################################################################
root = tk.Tk()
root.title("Controls and Sliders")

fig_window = tk.Toplevel(root)
fig_window.title("Main Figure")
fig_frame = ttk.Frame(fig_window)
fig_frame.pack(side=tk.LEFT, fill=tk.BOTH, expand=True)

canvas_frame = ttk.Frame(fig_frame)
canvas_frame.pack(side=tk.TOP, fill=tk.BOTH, expand=True)

vmax_frame = ttk.Frame(fig_frame)
vmax_frame.pack(side=tk.BOTTOM, fill=tk.X)

fig, ax = plt.subplots(figsize=(8, 8))
canvas = matplotlib.backends.backend_tkagg.FigureCanvasTkAgg(fig, master=canvas_frame)
canvas.get_tk_widget().pack(side=tk.TOP, fill=tk.BOTH, expand=True)

global_image_buffer = np.zeros((image_size, image_size), dtype=np.float64)
unscaled_image_global = None

# ── replace the original imshow call ────────────────────────────
image_display = ax.imshow(
    global_image_buffer,
    cmap=turbo_white0,     # ← use the custom map
    vmin=0,
    vmax=1000,
    alpha=0.5,
    zorder=1,
    origin='upper'
)


background_display = ax.imshow(
    current_background_image,
    cmap='turbo',
    vmin=0,
    vmax=1e3,
    zorder=0,
    origin='upper'
)
# ---------------------------------------------------------------------------
#  helper – returns a fully populated, *consistent* mosaic_params dict
# ---------------------------------------------------------------------------
def build_mosaic_params():
    return {
        "beam_x_array":       profile_cache["beam_x_array"],
        "beam_y_array":       profile_cache["beam_y_array"],
        "theta_array":        profile_cache["theta_array"],
        "phi_array":          profile_cache["phi_array"],
        "wavelength_array":   profile_cache["wavelength_array"],   #  <<< name fixed
        "sigma_mosaic_deg":   sigma_mosaic_var.get(),
        "gamma_mosaic_deg":   gamma_mosaic_var.get(),
        "eta":                eta_var.get(),
    }

colorbar_main = fig.colorbar(image_display, ax=ax, label='Intensity', shrink=0.6, pad=0.02)

# Additional colorbar axis for caked 2D (not used in basic 1D, but reserved)
caked_cbar_ax = fig.add_axes([0.92, 0.1, 0.02, 0.8])
caked_cbar_ax.set_visible(False)
caked_colorbar = fig.colorbar(image_display, cax=caked_cbar_ax)
caked_colorbar.set_label('Intensity (binned)')
caked_colorbar.ax.set_visible(False)

center_marker, = ax.plot(
    center_default[1],
    center_default[0],
    'ro',
    markersize=5,
    zorder=2
)

ax.set_xlim(0, image_size)
ax.set_ylim(row_center, 0)
plt.subplots_adjust(left=0.05, right=0.95, top=0.95, bottom=0.05)
plt.title('Simulated Diffraction Pattern')
plt.xlabel('X (pixels)')
plt.ylabel('Y (pixels)')
canvas.draw()

# -----------------------------------------------------------
# 1)  Highlight‑marker that we can move each click
# -----------------------------------------------------------
selected_peak_marker, = ax.plot([], [], 'ys',  # yellow square outline
                               markersize=8, markerfacecolor='none',
                               linewidth=1.5, zorder=6)
selected_peak_marker.set_visible(False)

# -----------------------------------------------------------
# 2)  Mouse‑click handler
# -----------------------------------------------------------
def on_canvas_click(event):
    if event.inaxes is not ax or event.xdata is None:
        return                               # click was outside the image
    if not peak_positions:                   # no simulation yet
        progress_label_positions.config(text="Run a simulation first.")
        return

    # (x,y) from Matplotlib → integer detector pixels
    cx, cy = int(round(event.xdata)), int(round(event.ydata))

    # Find nearest stored peak
    best_i, best_d2 = -1, float("inf")
    for i, (px, py) in enumerate(peak_positions):
        if px < 0:              # invalid entries kept as (-1,-1)
            continue
        d2 = (px - cx)**2 + (py - cy)**2
        if d2 < best_d2:
            best_i, best_d2 = i, d2

    if best_i == -1:
        progress_label_positions.config(text="No peaks on screen.")
        return

    # Update GUI
    px, py      = peak_positions[best_i]
    H,K,L       = peak_millers[best_i]
    I           = peak_intensities[best_i]
    selected_peak_marker.set_data([px], [py])
    selected_peak_marker.set_visible(True)

    progress_label_positions.config(
        text=f"Nearest peak: HKL=({H} {K} {L})  "
             f"pixel=({px},{py})  Δ={best_d2**0.5:.1f}px  I={I:.2g}"
    )
    canvas.draw_idle()

# -----------------------------------------------------------
# 3)  Bind the handler
# -----------------------------------------------------------
canvas.mpl_connect('button_press_event', on_canvas_click)


# ---------------------------------------------------------------------------
# Separate "vmax" for normal 2D vs. caked 2D images
# ---------------------------------------------------------------------------
vmax_label = ttk.Label(vmax_frame, text="Max Value (Normal)")
vmax_label.pack(side=tk.LEFT, padx=5)

vmax_var = tk.DoubleVar(value=defaults['vmax'])

def vmax_slider_command(val):
    v = float(val)
    vmax_var.set(v)
    schedule_update()

vmax_slider = ttk.Scale(
    vmax_frame,
    from_=0,
    to=3000,
    orient=tk.HORIZONTAL,
    variable=vmax_var,
    command=vmax_slider_command
)
vmax_slider.pack(side=tk.LEFT, fill=tk.X, expand=True, padx=5)

# Frame for caked vrange
caked_vrange_frame = ttk.Frame(fig_frame)
caked_vrange_frame.pack(side=tk.BOTTOM, fill=tk.X)

vmin_caked_label = ttk.Label(caked_vrange_frame, text="vmin (Caked)")
vmin_caked_label.pack(side=tk.LEFT, padx=5)

vmin_caked_var = tk.DoubleVar(value=0.0)
def vmin_caked_slider_command(val):
    v = float(val)
    vmin_caked_var.set(v)
    schedule_update()

vmin_caked_slider = ttk.Scale(
    caked_vrange_frame,
    from_=0,
    to=1000,
    orient=tk.HORIZONTAL,
    variable=vmin_caked_var,
    command=vmin_caked_slider_command
)
vmin_caked_slider.pack(side=tk.LEFT, fill=tk.X, expand=True, padx=5)

vmax_caked_label = ttk.Label(caked_vrange_frame, text="vmax (Caked)")
vmax_caked_label.pack(side=tk.LEFT, padx=5)

vmax_caked_var = tk.DoubleVar(value=2000.0)
def vmax_caked_slider_command(val):
    v = float(val)
    vmax_caked_var.set(v)
    schedule_update()

vmax_caked_slider = ttk.Scale(
    caked_vrange_frame,
    from_=0,
    to=5000,
    orient=tk.HORIZONTAL,
    variable=vmax_caked_var,
    command=vmax_caked_slider_command
)
vmax_caked_slider.pack(side=tk.LEFT, fill=tk.X, expand=True, padx=5)

slider_frame = ttk.Frame(root, padding=10)
slider_frame.pack(side=tk.LEFT, fill=tk.Y)

left_col = ttk.Frame(slider_frame)
left_col.pack(side=tk.LEFT, fill=tk.BOTH, expand=True)

right_col = ttk.Frame(slider_frame)
right_col.pack(side=tk.LEFT, fill=tk.BOTH, expand=True)

plot_frame_1d = ttk.Frame(root)
plot_frame_1d.pack(side=tk.RIGHT, fill=tk.BOTH, expand=True)

fig_1d, (ax_1d_radial, ax_1d_azim) = plt.subplots(2, 1, figsize=(5, 8))
canvas_1d = matplotlib.backends.backend_tkagg.FigureCanvasTkAgg(fig_1d, master=plot_frame_1d)
canvas_1d.get_tk_widget().pack(side=tk.TOP, fill=tk.BOTH, expand=True)

line_1d_rad, = ax_1d_radial.plot([], [], 'b-', label='Simulated (2θ)')
line_1d_rad_bg, = ax_1d_radial.plot([], [], 'r--', label='Background (2θ)')
ax_1d_radial.legend()
ax_1d_radial.set_xlabel('2θ (degrees)')
ax_1d_radial.set_ylabel('Intensity')
ax_1d_radial.set_title('Radial Integration (2θ)')

line_1d_az, = ax_1d_azim.plot([], [], 'b-', label='Simulated (φ)')
line_1d_az_bg, = ax_1d_azim.plot([], [], 'r--', label='Background (φ)')
ax_1d_azim.legend()
ax_1d_azim.set_xlabel('Azimuth (degrees)')
ax_1d_azim.set_ylabel('Intensity')
ax_1d_azim.set_title('Azimuthal Integration (φ)')

canvas_1d.draw()

tth_min_var = tk.DoubleVar(value=0.0)
tth_max_var = tk.DoubleVar(value=60.0)
phi_min_var = tk.DoubleVar(value=-15.0)
phi_max_var = tk.DoubleVar(value=15.0)

tth_min_label_var = tk.StringVar(value=f"{tth_min_var.get():.1f}")
tth_max_label_var = tk.StringVar(value=f"{tth_max_var.get():.1f}")
phi_min_label_var = tk.StringVar(value=f"{phi_min_var.get():.1f}")
phi_max_label_var = tk.StringVar(value=f"{phi_max_var.get():.1f}")

def tth_min_slider_command(val):
    val_f = float(val)
    tth_min_var.set(val_f)
    tth_min_label_var.set(f"{val_f:.1f}")
    schedule_update()

def tth_max_slider_command(val):
    val_f = float(val)
    tth_max_var.set(val_f)
    tth_max_label_var.set(f"{val_f:.1f}")
    schedule_update()

def phi_min_slider_command(val):
    val_f = float(val)
    phi_min_var.set(val_f)
    phi_min_label_var.set(f"{val_f:.1f}")
    schedule_update()

def phi_max_slider_command(val):
    val_f = float(val)
    phi_max_var.set(val_f)
    phi_max_label_var.set(f"{val_f:.1f}")
    schedule_update()

range_frame = ttk.LabelFrame(plot_frame_1d, text="Integration Ranges")
range_frame.pack(side=tk.TOP, fill=tk.X, pady=5)

tth_min_container = ttk.Frame(range_frame)
tth_min_container.pack(side=tk.TOP, fill=tk.X, pady=2)
ttk.Label(tth_min_container, text="2θ Min (°):").pack(side=tk.LEFT, padx=5)
tth_min_slider = ttk.Scale(
    tth_min_container,
    from_=0.0,
    to=90.0,
    orient=tk.HORIZONTAL,
    variable=tth_min_var,
    command=tth_min_slider_command
)
tth_min_slider.pack(side=tk.LEFT, fill=tk.X, expand=True, padx=5)
ttk.Label(tth_min_container, textvariable=tth_min_label_var, width=5).pack(side=tk.LEFT, padx=5)

tth_max_container = ttk.Frame(range_frame)
tth_max_container.pack(side=tk.TOP, fill=tk.X, pady=2)
ttk.Label(tth_max_container, text="2θ Max (°):").pack(side=tk.LEFT, padx=5)
tth_max_slider = ttk.Scale(
    tth_max_container,
    from_=0.0,
    to=90.0,
    orient=tk.HORIZONTAL,
    variable=tth_max_var,
    command=tth_max_slider_command
)
tth_max_slider.pack(side=tk.LEFT, fill=tk.X, expand=True, padx=5)
ttk.Label(tth_max_container, textvariable=tth_max_label_var, width=5).pack(side=tk.LEFT, padx=5)

phi_min_container = ttk.Frame(range_frame)
phi_min_container.pack(side=tk.TOP, fill=tk.X, pady=2)
ttk.Label(phi_min_container, text="φ Min (°):").pack(side=tk.LEFT, padx=5)
phi_min_slider = ttk.Scale(
    phi_min_container,
    from_=-90.0,
    to=90.0,
    orient=tk.HORIZONTAL,
    variable=phi_min_var,
    command=phi_min_slider_command
)
phi_min_slider.pack(side=tk.LEFT, fill=tk.X, expand=True, padx=5)
ttk.Label(phi_min_container, textvariable=phi_min_label_var, width=5).pack(side=tk.LEFT, padx=5)

phi_max_container = ttk.Frame(range_frame)
phi_max_container.pack(side=tk.TOP, fill=tk.X, pady=2)
ttk.Label(phi_max_container, text="φ Max (°):").pack(side=tk.LEFT, padx=5)
phi_max_slider = ttk.Scale(
    phi_max_container,
    from_=-90.0,
    to=90.0,
    orient=tk.HORIZONTAL,
    variable=phi_max_var,
    command=phi_max_slider_command
)
phi_max_slider.pack(side=tk.LEFT, fill=tk.X, expand=True, padx=5)
ttk.Label(phi_max_container, textvariable=phi_max_label_var, width=5).pack(side=tk.LEFT, padx=5)

def caking(data, ai):
    return ai.integrate2d(
        data,
        npt_rad=1000,
        npt_azim=720,
        correctSolidAngle=True,
        method="lut",
        unit="2th_deg"
    )

def caked_up(res2, tth_min, tth_max, phi_min, phi_max):
    intensity = res2.intensity
    radial_2theta = res2.radial
    azimuth_vals = res2.azimuthal

    mask_rad = (radial_2theta >= tth_min) & (radial_2theta <= tth_max)
    radial_filtered = radial_2theta[mask_rad]

    mask_az = (azimuth_vals >= phi_min) & (azimuth_vals <= phi_max)
    azimuth_sub = azimuth_vals[mask_az]

    intensity_sub = intensity[np.ix_(mask_az, mask_rad)]
    intensity_vs_2theta = np.sum(intensity_sub, axis=0)
    intensity_vs_phi = np.sum(intensity_sub, axis=1)

    return intensity_vs_2theta, intensity_vs_phi, azimuth_sub, radial_filtered

profile_cache = {}
last_1d_integration_data = {
    "radials_sim": None,
    "intensities_2theta_sim": None,
    "azimuths_sim": None,
    "intensities_azimuth_sim": None,
    "radials_bg": None,
    "intensities_2theta_bg": None,
    "azimuths_bg": None,
    "intensities_azimuth_bg": None,
    "simulated_2d_image": None
}

last_res2_background = None
last_res2_sim = None

def update_mosaic_cache():
    """
    Regenerate random mosaic profiles if mosaic sliders changed.
    """
    global profile_cache
    (beam_x_array,
     beam_y_array,
     theta_array,
     phi_array,
     wavelength_array) = generate_random_profiles(
         num_samples=num_samples,
         divergence_sigma=divergence_sigma,
         bw_sigma=bw_sigma,
         lambda0=lambda_,
         bandwidth=bandwidth
     )

    profile_cache = {
        "beam_x_array": beam_x_array,
        "beam_y_array": beam_y_array,
        "theta_array": theta_array,
        "phi_array": phi_array,
        "wavelength_array": wavelength_array,
        "sigma_mosaic_deg": sigma_mosaic_var.get(),
        "gamma_mosaic_deg": gamma_mosaic_var.get(),
        "eta": eta_var.get()
    }

def on_mosaic_slider_change(*args):
    update_mosaic_cache()
    schedule_update()

line_rmin, = ax.plot([], [], color='white', linestyle='-', linewidth=2, zorder=5)
line_rmax, = ax.plot([], [], color='white', linestyle='-', linewidth=2, zorder=5)
line_amin, = ax.plot([], [], color='cyan', linestyle='-', linewidth=2, zorder=5)
line_amax, = ax.plot([], [], color='cyan', linestyle='-', linewidth=2, zorder=5)

update_pending = None
occupancy_update_pending = None
def schedule_update():
    global update_pending
    if update_pending is not None:
        root.after_cancel(update_pending)
    update_pending = root.after(100, do_update)

def _run_update_occupancies():
    global occupancy_update_pending
    occupancy_update_pending = None
    update_occupancies()

def schedule_update_occupancies(*args):
    global occupancy_update_pending
    if occupancy_update_pending is not None:
        root.after_cancel(occupancy_update_pending)
    occupancy_update_pending = root.after(300, _run_update_occupancies)

peak_positions = []
peak_millers = []
peak_intensities = []

prev_background_visible = True
last_bg_signature = None
last_sim_signature = None
last_simulation_signature = None
stored_max_positions_local = None
stored_sim_image = None

###############################################################################
#                              MAIN UPDATE
###############################################################################
def do_update():
    global update_pending, last_simulation_signature
    global unscaled_image_global, background_visible
    global stored_max_positions_local, stored_sim_image
    global SIM_MILLER1, SIM_INTENS1, SIM_MILLER2, SIM_INTENS2
    global av2, cv2

    update_pending = None

    gamma_updated      = float(gamma_var.get())
    Gamma_updated      = float(Gamma_var.get())
    chi_updated        = float(chi_var.get())
    zs_updated         = float(zs_var.get())
    zb_updated         = float(zb_var.get())
    a_updated          = float(a_var.get())
    c_updated          = float(c_var.get())
    theta_init_up      = float(theta_initial_var.get())
    debye_x_updated    = float(debye_x_var.get())
    debye_y_updated    = float(debye_y_var.get())
    corto_det_up       = float(corto_detector_var.get())
    center_x_up        = float(center_x_var.get())
    center_y_up        = float(center_y_var.get())

    center_marker.set_xdata([center_y_up])
    center_marker.set_ydata([center_x_up])
    center_marker.set_visible(False)

    mosaic_params = build_mosaic_params()


    def get_sim_signature():
        return (
            round(gamma_updated, 6),
            round(Gamma_updated, 6),
            round(chi_updated, 6),
            round(zs_updated, 9),
            round(zb_updated, 9),
            round(debye_x_updated, 6),
            round(debye_y_updated, 6),
            round(a_updated, 6),
            round(c_updated, 6),
            round(theta_init_up, 6),
            round(center_x_up, 3),
            round(center_y_up, 3),
            round(mosaic_params["sigma_mosaic_deg"], 6),
            round(mosaic_params["gamma_mosaic_deg"], 6),
            round(mosaic_params["eta"], 6)
        )

    # 1 – place near other globals

    # … inside do_update() …
    global stored_max_positions_local        # <- add

    new_sim_sig = get_sim_signature()
    global peak_positions, peak_millers, peak_intensities
    if new_sim_sig != last_simulation_signature:
        last_simulation_signature = new_sim_sig
        peak_positions.clear()
        peak_millers.clear()
        peak_intensities.clear()

        def run_one(miller_arr, intens_arr, a_val, c_val):
<<<<<<< HEAD
            """Wrapper to call :func:`process_peaks_parallel` safely."""
            # Ensure arrays passed to the JIT routine are contiguous ``float64``.
            # Some helper routines may return ``int32`` arrays which trigger a
            # Numba ``array_to_array`` assertion when implicitly cast.  Explicit
            # conversion avoids the error.
=======
            # Ensure arrays passed to the JITed routine are contiguous ``float64``.
            # Some helper routines return ``int32`` arrays which trigger a Numba
            # ``array_to_array`` assertion when implicitly cast.  Explicitly
            # convert them to a safe format here.
>>>>>>> 18d8f4b6
            miller_arr = np.ascontiguousarray(miller_arr, dtype=np.float64)
            intens_arr = np.ascontiguousarray(intens_arr, dtype=np.float64)

            buf = np.zeros((image_size, image_size), dtype=np.float64)
            if DEBUG_ENABLED:
                debug_print(
                    "process_peaks_parallel with", miller_arr.shape[0], "reflections"
                )
                if not np.all(np.isfinite(miller_arr)):
                    debug_print("Non-finite miller indices detected")
                if not np.all(np.isfinite(intens_arr)):
                    debug_print("Non-finite intensities detected")
            return process_peaks_parallel(
                miller_arr,
                intens_arr,
                image_size,
                a_val, c_val, lambda_,
                buf, corto_det_up,
                gamma_updated, Gamma_updated, chi_updated, psi,
                zs_updated, zb_updated, n2,
                mosaic_params["beam_x_array"],
                mosaic_params["beam_y_array"],
                mosaic_params["theta_array"],
                mosaic_params["phi_array"],
                mosaic_params["sigma_mosaic_deg"],
                mosaic_params["gamma_mosaic_deg"],
                mosaic_params["eta"],
                mosaic_params["wavelength_array"],
                debye_x_updated, debye_y_updated,
                np.array([center_x_up, center_y_up], dtype=np.float64),
                theta_init_up,
                np.array([1.0, 0.0, 0.0]),
                np.array([0.0, 1.0, 0.0]),
                save_flag=0
            )

        img1, maxpos1, _, _, _, _ = run_one(SIM_MILLER1, SIM_INTENS1, a_updated, c_updated)
        if SIM_MILLER2.size > 0:
            img2, maxpos2, _, _, _, _ = run_one(SIM_MILLER2, SIM_INTENS2, av2, cv2)
        else:
            img2 = np.zeros_like(img1)
            maxpos2 = []

        w1 = weight1_var.get()
        w2 = weight2_var.get()
        updated_image = w1 * img1 + w2 * img2
        max_positions_local = list(maxpos1) + list(maxpos2)
        stored_max_positions_local = max_positions_local
        stored_sim_image = updated_image
    else:
        # fall back to the cached arrays
        if stored_max_positions_local is None:
            # first run after programme start – force a simulation
            last_simulation_signature = None
            return do_update()          # re-enter with computation path
        max_positions_local = stored_max_positions_local
        updated_image       = stored_sim_image
    
    # ───── NEW: build peak lists from hit_tables ───────────────────────────
    peak_positions.clear()
    peak_millers.clear()
    peak_intensities.clear()

    # hit_tables is a numba.typed.List of 2-D arrays, one per reflection
    for tbl in max_positions_local:
        if tbl.shape[0] == 0:          # nothing recorded for this HKL
            continue
        # each row → (I  xpix  ypix  ϕ  H  K  L)
        for row in tbl:
            I, xpix, ypix, _phi, H, K, L = row
            if not (np.isfinite(xpix) and np.isfinite(ypix)):
                continue
            cx = int(round(xpix))
            cy = int(round(ypix))
            peak_positions.append((cx, cy))      # (column,x) == (MPL x)
            peak_intensities.append(I)
            peak_millers.append((int(H), int(K), int(L)))

        # Store the unscaled image globally
        unscaled_image_global = updated_image

    def scale_image_for_display(unscaled_img):
        if unscaled_img is None:
            return np.zeros((image_size, image_size), dtype=np.float64)
        disp_img = unscaled_img.copy()
        if current_background_image is not None:
            max_bg = np.max(current_background_image)
            max_sim = np.max(disp_img)
            if (max_bg > 0) and (max_sim > 0):
                disp_img *= (max_bg / max_sim)
        return disp_img

    disp_image = scale_image_for_display(unscaled_image_global)
    global_image_buffer[:] = disp_image

    # Check if we show caked 2D
    if show_caked_2d_var.get() and unscaled_image_global is not None:
        image_display.set_clim(vmin_caked_var.get(), vmax_caked_var.get())
    else:
        image_display.set_clim(0, vmax_var.get())

    image_display.set_data(global_image_buffer)

    background_display.set_visible(background_visible)
    if background_visible:
        background_display.set_data(current_background_image)
    else:
        background_display.set_data(np.zeros_like(current_background_image))

    try:
        norm_sim = (global_image_buffer / np.max(global_image_buffer)
                    if np.max(global_image_buffer) > 0 else global_image_buffer)
        norm_bg = (current_background_image / np.max(current_background_image)
                   if (current_background_image is not None and np.max(current_background_image) > 0)
                   else current_background_image)
        if norm_bg is not None and norm_bg.shape == norm_sim.shape:
            chi_sq_val = mean_squared_error(norm_bg, norm_sim) * norm_sim.size
            chi_square_label.config(text=f"Chi-Squared: {chi_sq_val:.2e}")
        else:
            chi_square_label.config(text="Chi-Squared: N/A")
    except Exception as e:
        chi_square_label.config(text=f"Chi-Squared: Error - {e}")

    last_1d_integration_data["simulated_2d_image"] = unscaled_image_global

    ai = pyFAI.AzimuthalIntegrator(
        dist=corto_det_up,
        poni1=center_x_up * 100e-6,
        poni2=center_y_up * 100e-6,
        rot1=np.deg2rad(Gamma_updated),
        rot2=np.deg2rad(gamma_updated),
        rot3=0.0,
        wavelength=wave_m,
        pixel1=100e-6,
        pixel2=100e-6
    )

    # Caked 2D or normal 2D?
    if show_caked_2d_var.get() and unscaled_image_global is not None:
        sim_res2 = caking(unscaled_image_global, ai)
        caked_img = sim_res2.intensity
        image_display.set_data(caked_img)
        image_display.set_clim(vmin_caked_var.get(), vmax_caked_var.get())
        ax.set_title('2D Caked Integration')
        background_display.set_visible(False)
    else:
        if unscaled_image_global is not None:
            disp_image = scale_image_for_display(unscaled_image_global)
            image_display.set_data(disp_image)
        else:
            image_display.set_data(np.zeros((image_size, image_size)))
        image_display.set_clim(0, vmax_var.get())
        ax.set_title('Simulated Diffraction Pattern')
        background_display.set_visible(background_visible)
        
    # 1D integration
    if show_1d_var.get() and unscaled_image_global is not None:
        sim_res2 = caking(unscaled_image_global, ai)
        i2t_sim, i_phi_sim, az_sim, rad_sim = caked_up(
            sim_res2,
            tth_min_var.get(),
            tth_max_var.get(),
            phi_min_var.get(),
            phi_max_var.get()
        )
        line_1d_rad.set_data(rad_sim, i2t_sim)
        line_1d_az.set_data(az_sim, i_phi_sim)

        if background_visible and current_background_image is not None:
            bg_res2 = caking(current_background_image, ai)
            i2t_bg, i_phi_bg, az_bg, rad_bg = caked_up(
                bg_res2,
                tth_min_var.get(),
                tth_max_var.get(),
                phi_min_var.get(),
                phi_max_var.get()
            )
            line_1d_rad_bg.set_data(rad_bg, i2t_bg)
            line_1d_az_bg.set_data(az_bg, i_phi_bg)
        else:
            line_1d_rad_bg.set_data([], [])
            line_1d_az_bg.set_data([], [])

        ax_1d_radial.set_yscale('log' if log_radial_var.get() else 'linear')
        ax_1d_azim.set_yscale('log' if log_azimuth_var.get() else 'linear')

        ax_1d_radial.relim()
        ax_1d_radial.autoscale_view()
        ax_1d_azim.relim()
        ax_1d_azim.autoscale_view()
        canvas_1d.draw_idle()
    else:
        line_1d_rad.set_data([], [])
        line_1d_az.set_data([], [])
        line_1d_rad_bg.set_data([], [])
        line_1d_az_bg.set_data([], [])
        canvas_1d.draw_idle()

    canvas.draw_idle()

    try:
        if background_visible and current_background_image is not None:
            norm_sim = (unscaled_image_global / np.max(unscaled_image_global)
                        if np.max(unscaled_image_global) > 0 else unscaled_image_global)
            norm_bg = (current_background_image / np.max(current_background_image)
                       if np.max(current_background_image) > 0 else current_background_image)
            if norm_bg is not None and norm_bg.shape == norm_sim.shape:
                chi_sq_val = mean_squared_error(norm_bg, norm_sim) * norm_sim.size
                chi_square_label.config(text=f"Chi-Squared: {chi_sq_val:.2e}")
            else:
                chi_square_label.config(text="Chi-Squared: N/A")
        else:
            chi_square_label.config(text="Chi-Squared: N/A")
    except Exception as e:
        chi_square_label.config(text=f"Chi-Squared Error: {e}")

# ── after you’ve updated background_visible in toggle_background() ──
def toggle_background():
    global background_visible
    background_visible = not background_visible
    # ↓ force opaque if the background is hidden, 0.5 otherwise
    image_display.set_alpha(0.5 if background_visible else 1.0)
    schedule_update()


def switch_background():
    global current_background_index, current_background_image
    current_background_index = (current_background_index + 1) % len(background_images)
    current_background_image = background_images[current_background_index]
    background_display.set_data(current_background_image)
    schedule_update()

def reset_to_defaults():
    theta_initial_var.set(defaults['theta_initial'])
    gamma_var.set(defaults['gamma'])
    Gamma_var.set(defaults['Gamma'])
    chi_var.set(defaults['chi'])
    zs_var.set(defaults['zs'])
    zb_var.set(defaults['zb'])
    debye_x_var.set(defaults['debye_x'])
    debye_y_var.set(defaults['debye_y'])
    corto_detector_var.set(defaults['corto_detector'])
    sigma_mosaic_var.set(defaults['sigma_mosaic_deg'])
    gamma_mosaic_var.set(defaults['gamma_mosaic_deg'])
    eta_var.set(defaults['eta'])
    a_var.set(defaults['a'])
    c_var.set(defaults['c'])
    vmax_var.set(defaults['vmax'])
    center_x_var.set(defaults['center_x'])
    center_y_var.set(defaults['center_y'])
    tth_min_var.set(0.0)
    tth_max_var.set(80.0)
    phi_min_var.set(75.0)
    phi_max_var.set(105.0)
    show_1d_var.set(False)
    show_caked_2d_var.set(False)
    vmin_caked_var.set(0.0)
    vmax_caked_var.set(2000.0)

    # ALSO reset occupancies to default
    occ_var1.set(1.0)
    occ_var2.set(0.5)
    occ_var3.set(0.5)

    update_mosaic_cache()
    global last_simulation_signature
    last_simulation_signature = None
    schedule_update()

toggle_button = ttk.Button(
    text="Toggle Background",
    command=toggle_background
)
toggle_button.pack(side=tk.TOP, padx=5, pady=2)

switch_button = ttk.Button(
    text="Switch Background",
    command=switch_background
)
switch_button.pack(side=tk.TOP, padx=5, pady=2)

reset_button_top = ttk.Button(
    text="Reset to Defaults",
    command=reset_to_defaults
)
reset_button_top.pack(side=tk.TOP, padx=5, pady=2)

azimuthal_button = ttk.Button(
    text="Azim vs Radial Plot Demo",
    command=lambda: view_azimuthal_radial(
        simulate_diffraction(
            theta_initial=theta_initial_var.get(),
            gamma=gamma_var.get(),
            Gamma=Gamma_var.get(),
            chi=chi_var.get(),
            zs=zs_var.get(),
            zb=zb_var.get(),
            debye_x_value=debye_x_var.get(),
            debye_y_value=debye_y_var.get(),
            corto_detector_value=corto_detector_var.get(),
            miller=miller,
            intensities=intensities,
            image_size=image_size,
            av=a_var.get(),
            cv=c_var.get(),
            lambda_=lambda_,
            psi=psi,
            n2=n2,
            center=[center_x_var.get(), center_y_var.get()],
            num_samples=num_samples,
            divergence_sigma=divergence_sigma,
            bw_sigma=bw_sigma,
            sigma_mosaic_var=sigma_mosaic_var,
            gamma_mosaic_var=gamma_mosaic_var,
            eta_var=eta_var
        ),
        [center_x_var.get(), center_y_var.get()],
        {
            'pixel_size': 100e-6,
            'poni1': (center_x_var.get()) * 100e-6,
            'poni2': (center_y_var.get()) * 100e-6,
            'dist': corto_detector_var.get(),
            'rot1': np.deg2rad(Gamma_var.get()),
            'rot2': np.deg2rad(gamma_var.get()),
            'rot3': 0.0,
            'wavelength': wave_m
        }
    )
)
azimuthal_button.pack(side=tk.TOP, padx=5, pady=2)

progress_label_positions = ttk.Label(root, text="", wraplength=300, justify=tk.LEFT)
progress_label_positions.pack(side=tk.BOTTOM, padx=5)

progress_label_geometry = ttk.Label(root, text="")
progress_label_geometry.pack(side=tk.BOTTOM, padx=5)

progress_label = ttk.Label(root, text="", font=("Helvetica", 8))
progress_label.pack(side=tk.BOTTOM, padx=5)

chi_square_label = ttk.Label(root, text="Chi-Squared: ", font=("Helvetica", 8))
chi_square_label.pack(side=tk.BOTTOM, padx=5)

save_button = ttk.Button(
    text="Save Params",
    command=lambda: save_all_parameters(
        get_path("parameters_file"),
        theta_initial_var,
        gamma_var,
        Gamma_var,
        chi_var,
        zs_var,
        zb_var,
        debye_x_var,
        debye_y_var,
        corto_detector_var,
        sigma_mosaic_var,
        gamma_mosaic_var,
        eta_var,
        a_var,
        c_var,
        center_x_var,
        center_y_var
    )
)
save_button.pack(side=tk.TOP, padx=5, pady=2)

load_button = ttk.Button(
    text="Load Params",
    command=lambda: (
        progress_label.config(
            text=load_parameters(
                get_path("parameters_file"),
                theta_initial_var,
                gamma_var,
                Gamma_var,
                chi_var,
                zs_var,
                zb_var,
                debye_x_var,
                debye_y_var,
                corto_detector_var,
                sigma_mosaic_var,
                gamma_mosaic_var,
                eta_var,
                a_var,
                c_var,
                center_x_var,
                center_y_var
            )
        ),
        schedule_update()
    )
)
load_button.pack(side=tk.TOP, padx=5, pady=2)

# Frame for selecting which geometry params to fit
fit_frame = ttk.LabelFrame(root, text="Fit geometry parameters")
fit_frame.pack(side=tk.TOP, fill=tk.X, padx=5, pady=5)

fit_zb_var    = tk.BooleanVar(value=True)
fit_zs_var    = tk.BooleanVar(value=True)
fit_theta_var = tk.BooleanVar(value=True)  # theta_initial
fit_chi_var   = tk.BooleanVar(value=True)

ttk.Checkbutton(fit_frame, text="zb",    variable=fit_zb_var).pack(side=tk.LEFT, padx=2)
ttk.Checkbutton(fit_frame, text="zs",    variable=fit_zs_var).pack(side=tk.LEFT, padx=2)
ttk.Checkbutton(fit_frame, text="theta", variable=fit_theta_var).pack(side=tk.LEFT, padx=2)
ttk.Checkbutton(fit_frame, text="chi",   variable=fit_chi_var).pack(side=tk.LEFT, padx=2)


def on_fit_geometry_click():
    # Assemble params dict (must include all keys used by simulate_and_compare_hkl)
    params = {
        'av': a_var.get(),
        'cv': c_var.get(),
        'lambda_': lambda_,
        'psi': psi,
        'zs': zs_var.get(),
        'zb': zb_var.get(),
        'chi': chi_var.get(),
        'n2': n2,
        'beam_x_array': profile_cache['beam_x_array'],
        'beam_y_array': profile_cache['beam_y_array'],
        'theta_array': profile_cache['theta_array'],
        'phi_array': profile_cache['phi_array'],
        'sigma_mosaic_deg': sigma_mosaic_var.get(),
        'gamma_mosaic_deg': gamma_mosaic_var.get(),
        'eta': eta_var.get(),
        'wavelength_array': profile_cache['wavelength_array'],
        'debye_x': debye_x_var.get(),
        'debye_y': debye_y_var.get(),
        'center': [center_x_var.get(), center_y_var.get()],
        'theta_initial': theta_initial_var.get(),
        'uv1': np.array([1.0,0.0,0.0]),
        'uv2': np.array([0.0,1.0,0.0]),
        'corto_detector': corto_detector_var.get(),
        'gamma': gamma_var.get(),
        'Gamma': Gamma_var.get(),
    }

    # Build list of parameters to fit
    var_names = []
    if fit_zb_var.get():    var_names.append('zb')
    if fit_zs_var.get():    var_names.append('zs')
    if fit_theta_var.get(): var_names.append('theta_initial')
    if fit_chi_var.get():   var_names.append('chi')

    if not var_names:
        progress_label_geometry.config(text="No parameters selected!")
        return

    # Run least-squares fit (infinite tol → pure HKL matching)
    result = fit_geometry_parameters(
        miller, intensities, image_size,
        params, measured_peaks,
        var_names,
        pixel_tol=float('inf')
    )

    # Update sliders with fitted values
    for name, val in zip(var_names, result.x):
        if name == 'zb':            zb_var.set(val)
        elif name == 'zs':          zs_var.set(val)
        elif name == 'theta_initial': theta_initial_var.set(val)
        elif name == 'chi':         chi_var.set(val)

    # Redraw the figure with new geometry
    schedule_update()

    # Show summary
    rms = np.sqrt(np.mean(result.fun**2)) if result.fun.size else 0.0
    txt = "Fit complete:\n"
    txt += "\n".join(f"{n} = {v:.4f}" for n, v in zip(var_names, result.x))
    txt += f"\nRMS residual = {rms:.2f} px"
    progress_label_geometry.config(text=txt)
    
    # ─────────────────────────────────────────────────────────────────────
    # χ² minimisation (unchanged)
    result = fit_geometry_parameters(
        miller, intensities, image_size,
        params, measured_peaks,
        var_names,
        pixel_tol=float('inf')
    )
    # ─────────────────────────────────────────────────────────────────────
    # write the fitted values back into the sliders (unchanged)
    for name, val in zip(var_names, result.x):
        if   name == 'zb':            zb_var.set(val)
        elif name == 'zs':            zs_var.set(val)
        elif name == 'theta_initial': theta_initial_var.set(val)
        elif name == 'chi':           chi_var.set(val)

    schedule_update()         # causes a new simulation & redraw
    # ─────────────────────────────────────────────────────────────────────
    # ❶  RE-RUN THE COMPARISON WITH THE *FITTED* PARAMETERS
    #     (this picks up the brand-new slider values)
    fitted_params = dict(params)       # shallow copy
    fitted_params.update({
        'zb'            : zb_var.get(),
        'zs'            : zs_var.get(),
        'theta_initial' : theta_initial_var.get(),
        'chi'           : chi_var.get(),
    })

    (D, label_match, pixel_match, match_matrix,
     sim_coords, sim_millers,
     meas_coords, meas_millers) = simulate_and_compare_hkl(
        miller, intensities,            # same reflections
        image_size,
        fitted_params,                  #   ↖ fitted geometry!
        measured_peaks,
        pixel_tol=float('inf')          # keep *all* simulated peaks
    )

    # ─────────────────────────────────────────────────────────────────────
    # ❷  BUILD A UNIFIED LIST OF RECORDS
    export_recs = []

    #   ▸ simulated peaks
    for hkl, (x, y) in zip(sim_millers, sim_coords):
        export_recs.append({
            'source' : 'sim',
            'hkl'    : tuple(int(v) for v in hkl),
            'x'      : int(x),
            'y'      : int(y),
        })

    #   ▸ measured peaks  (stored exactly as in blobs.npy)
    for hkl, (x, y) in zip(meas_millers, meas_coords):
        export_recs.append({
            'source' : 'meas',
            'hkl'    : tuple(int(v) for v in hkl),
            'x'      : int(x),
            'y'      : int(y),
        })

    # ─────────────────────────────────────────────────────────────────────
    # ❸  SAVE AUTOMATICALLY INTO configured downloads directory

    download_dir = get_dir("downloads")

    stamp      = datetime.now().strftime("%Y%m%d_%H%M%S")
    save_path  = download_dir / f"matched_peaks_{stamp}.npy"

    np.save(save_path, np.array(export_recs, dtype=object), allow_pickle=True)

    progress_label_geometry.config(
        text=(progress_label_geometry.cget('text')
            + f'\n\nSaved {len(export_recs)} peak records →\n{save_path}')
    )
    # ─────────────────────────────────────────────────────────────────────

def on_fit_geometry_click():
    # first, reconstruct the same mosaic_params dict you use in do_update()
    mosaic_params = build_mosaic_params()


    # assemble the params dict with exactly the keys the optimizer expects
    params = {
        'a':                  a_var.get(),
        'c':                  c_var.get(),
        'lambda':             lambda_,          # not 'lambda_'
        'psi':                psi,
        'zs':                 zs_var.get(),
        'zb':                 zb_var.get(),
        'chi':                chi_var.get(),
        'n2':                 n2,
        'mosaic_params':      mosaic_params,
        'debye_x':            debye_x_var.get(),
        'debye_y':            debye_y_var.get(),
        'center':             [center_x_var.get(), center_y_var.get()],
        'theta_initial':      theta_initial_var.get(),
        'uv1':                np.array([1.0,0.0,0.0]),
        'uv2':                np.array([0.0,1.0,0.0]),
        'corto_detector':     corto_detector_var.get(),
        'gamma':              gamma_var.get(),
        'Gamma':              Gamma_var.get(),
    }

    # build the list of which of those to vary
    var_names = []
    if fit_zb_var.get():    var_names.append('zb')
    if fit_zs_var.get():    var_names.append('zs')
    if fit_theta_var.get(): var_names.append('theta_initial')
    if fit_chi_var.get():   var_names.append('chi')
    if not var_names:
        progress_label_geometry.config(text="No parameters selected!")
        return

    # now call the fitter
    result = fit_geometry_parameters(
        miller, intensities, image_size,
        params,
        measured_peaks,
        var_names,
        pixel_tol=float('inf')
    )

    # unpack fitted values back onto the sliders
    for name, val in zip(var_names, result.x):
        if name == 'zb':            zb_var.set(val)
        elif name == 'zs':          zs_var.set(val)
        elif name == 'theta_initial': theta_initial_var.set(val)
        elif name == 'chi':         chi_var.set(val)

    # redraw with the new geometry
    schedule_update()

    rms = np.sqrt(np.mean(result.fun**2)) if result.fun.size else 0.0
    txt = "Fit complete:\n" + \
          "\n".join(f"{n} = {v:.4f}" for n,v in zip(var_names, result.x)) + \
          f"\nRMS residual = {rms:.2f} px"
    progress_label_geometry.config(text=txt)

fit_button_geometry = ttk.Button(
    root,
    text="Fit Positions & Geometry",
    command=on_fit_geometry_click
)
fit_button_geometry.pack(side=tk.TOP, padx=5, pady=2)
fit_button_geometry.config(text="Fit Geometry (LSQ)", command=on_fit_geometry_click)

show_1d_var = tk.BooleanVar(value=False)
def toggle_1d_plots():
    schedule_update()

check_1d = ttk.Checkbutton(
    text="Show 1D Integration",
    variable=show_1d_var,
    command=toggle_1d_plots
)
check_1d.pack(side=tk.TOP, padx=5, pady=2)

show_caked_2d_var = tk.BooleanVar(value=False)
def toggle_caked_2d():
    schedule_update()

check_2d = ttk.Checkbutton(
    text="Show 2D Caking",
    variable=show_caked_2d_var,
    command=toggle_caked_2d
)
check_2d.pack(side=tk.TOP, padx=5, pady=2)

log_radial_var = tk.BooleanVar(value=False)
log_azimuth_var = tk.BooleanVar(value=False)

def toggle_log_radial():
    schedule_update()

def toggle_log_azimuth():
    schedule_update()

check_log_radial = ttk.Checkbutton(
    text="Log Radial",
    variable=log_radial_var,
    command=toggle_log_radial
)
check_log_radial.pack(side=tk.TOP, padx=5, pady=2)

check_log_azimuth = ttk.Checkbutton(
    text="Log Azimuth",
    variable=log_azimuth_var,
    command=toggle_log_azimuth
)
check_log_azimuth.pack(side=tk.TOP, padx=5, pady=2)

# Option to add fractional rods between integer L values
include_rods_var = tk.BooleanVar(value=include_rods_flag)
def toggle_rods():
    global include_rods_flag
    include_rods_flag = include_rods_var.get()
    schedule_update_occupancies()

check_rods = ttk.Checkbutton(
    text="Include Rods",
    variable=include_rods_var,
    command=toggle_rods
)
check_rods.pack(side=tk.TOP, padx=5, pady=2)

def save_1d_snapshot():
    """
    Save only the final 2D simulated image as a .npy file.
    """
    file_path = filedialog.asksaveasfilename(
        initialdir=get_dir("file_dialog_dir"),
        defaultextension=".npy",
        filetypes=[("NumPy files", "*.npy"), ("All files", "*.*")]
    )
    if not file_path:
        progress_label.config(text="No file path selected.")
        return
    
    if not file_path.lower().endswith(".npy"):
        file_path += ".npy"
    
    sim_img = last_1d_integration_data.get("simulated_2d_image")
    if sim_img is None:
        progress_label.config(text="No simulated image available to save!")
        return

    sim_img = np.asarray(sim_img, dtype=np.float64)
    try:
        np.save(file_path, sim_img, allow_pickle=False)
        progress_label.config(text=f"Saved simulated image to {file_path}")
    except Exception as e:
        progress_label.config(text=f"Error saving simulated image: {e}")

snapshot_button = ttk.Button(
    text="Save 1D Snapshot",
    command=save_1d_snapshot
)
snapshot_button.pack(side=tk.TOP, padx=5, pady=2)

def save_q_space_representation():
    file_path = filedialog.asksaveasfilename(
        defaultextension=".npy",
        filetypes=[("NumPy files", "*.npy"), ("All files", "*.*")],
        title="Save Q-Space Snapshot"
    )
    if not file_path:
        return

    param_dict = {
        "theta_initial": theta_initial_var.get(),
        "gamma": gamma_var.get(),
        "Gamma": Gamma_var.get(),
        "chi": chi_var.get(),
        "zs": zs_var.get(),
        "zb": zb_var.get(),
        "debye_x": debye_x_var.get(),
        "debye_y": debye_y_var.get(),
        "corto_detector": corto_detector_var.get(),
        "sigma_mosaic_deg": sigma_mosaic_var.get(),
        "gamma_mosaic_deg": gamma_mosaic_var.get(),
        "eta": eta_var.get(),
        "a": a_var.get(),
        "c": c_var.get(),
        "center_x": center_x_var.get(),
        "center_y": center_y_var.get(),
    }

    sim_buffer = np.zeros((image_size, image_size), dtype=np.float64)
    
    mosaic_params = {
        "beam_x_array": profile_cache.get("beam_x_array", []),
        "beam_y_array": profile_cache.get("beam_y_array", []),
        "theta_array":  profile_cache.get("theta_array", []),
        "phi_array":    profile_cache.get("phi_array", []),
        "wavelength_array": profile_cache.get("wavelength_array", []),
        "sigma_mosaic_deg": profile_cache.get("sigma_mosaic_deg", 0.0),
        "gamma_mosaic_deg": profile_cache.get("gamma_mosaic_deg", 0.0),
        "eta": profile_cache.get("eta", 0.0)
    }

    image_result, max_positions_local, q_data, q_count, _, _ = process_peaks_parallel(
        np.ascontiguousarray(miller, dtype=np.float64),
        np.ascontiguousarray(intensities, dtype=np.float64),
        image_size,
        a_var.get(),
        c_var.get(),
        lambda_,
        sim_buffer,
        corto_detector_var.get(),
        gamma_var.get(),
        Gamma_var.get(),
        chi_var.get(),
        psi,
        zs_var.get(),
        zb_var.get(),
        n2,
        mosaic_params["beam_x_array"],
        mosaic_params["beam_y_array"],
        mosaic_params["theta_array"],
        mosaic_params["phi_array"],
        mosaic_params["sigma_mosaic_deg"],
        mosaic_params["gamma_mosaic_deg"],
        mosaic_params["eta"],
        mosaic_params["wavelength_array"],
        debye_x_var.get(),
        debye_y_var.get(),
        np.array([center_x_var.get(), center_y_var.get()], dtype=np.float64),
        theta_initial_var.get(),
        np.array([1.0, 0.0, 0.0]),
        np.array([0.0, 1.0, 0.0]),
        save_flag=1
    )

    current_2d_display = global_image_buffer.copy()

    data_dict = {
        "parameters": param_dict,
        "q_data": q_data,
        "q_count": q_count,
        "image_2d": current_2d_display
    }
    np.save(file_path, data_dict, allow_pickle=True)
    progress_label.config(text=f"Saved Q-Space representation to {file_path}")

save_q_button = ttk.Button(
    text="Save Q-Space Snapshot",
    command=save_q_space_representation
)
save_q_button.pack(side=tk.TOP, padx=5, pady=2)

def save_1d_permutations():
    pass

save_1d_grid_button = ttk.Button(
    text="Save 1D Grid",
    command=save_1d_permutations
)
save_1d_grid_button.pack(side=tk.TOP, padx=5, pady=2)

def run_debug_simulation():

    gamma_val = float(gamma_var.get())
    Gamma_val = float(Gamma_var.get())
    chi_val   = float(chi_var.get())
    zs_val    = float(zs_var.get())
    zb_val    = float(zb_var.get())
    a_val     = float(a_var.get())
    c_val     = float(c_var.get())
    theta_val = float(theta_initial_var.get())
    dx_val    = float(debye_x_var.get())
    dy_val    = float(debye_y_var.get())
    corto_val = float(corto_detector_var.get())
    cx_val    = float(center_x_var.get())
    cy_val    = float(center_y_var.get())

    mosaic_params = {
        "beam_x_array": profile_cache.get("beam_x_array", []),
        "beam_y_array": profile_cache.get("beam_y_array", []),
        "theta_array":  profile_cache.get("theta_array", []),
        "phi_array":    profile_cache.get("phi_array", []),
        "wavelength_array": profile_cache.get("wavelength_array", []),
        "sigma_mosaic_deg": profile_cache.get("sigma_mosaic_deg", 0.0),
        "gamma_mosaic_deg": profile_cache.get("gamma_mosaic_deg", 0.0),
        "eta": profile_cache.get("eta", 0.0)
    }

    sim_buffer = np.zeros((image_size, image_size), dtype=np.float64)
    image_out, maxpos, qdata, qcount = process_peaks_parallel_debug(
        np.ascontiguousarray(miller, dtype=np.float64),
        np.ascontiguousarray(intensities, dtype=np.float64),
        image_size,
        a_val,
        c_val,
        lambda_,
        sim_buffer,
        corto_val,
        gamma_val,
        Gamma_val,
        chi_val,
        psi,
        zs_val,
        zb_val,
        n2,
        mosaic_params["beam_x_array"],
        mosaic_params["beam_y_array"],
        mosaic_params["theta_array"],
        mosaic_params["phi_array"],
        mosaic_params["sigma_mosaic_deg"],
        mosaic_params["gamma_mosaic_deg"],
        mosaic_params["eta"],
        mosaic_params["wavelength_array"],
        dx_val,
        dy_val,
        np.array([cx_val, cy_val], dtype=np.float64),
        theta_val,
        np.array([1.0, 0.0, 0.0]),
        np.array([0.0, 1.0, 0.0]),
        save_flag=1
    )

    dump_debug_log()
    progress_label.config(text="Debug simulation complete. Log saved.")

debug_button = ttk.Button(
    text="Run Debug Simulation",
    command=run_debug_simulation
)
debug_button.pack(side=tk.TOP, padx=5, pady=2)

def make_slider(label_str, min_val, max_val, init_val, step, parent, mosaic=False):
    var, scale = create_slider(
        label_str,
        min_val,
        max_val,
        init_val,
        step,
        parent,
        on_mosaic_slider_change if mosaic else schedule_update
    )
    return var, scale

theta_initial_var, theta_initial_scale = make_slider(
    'Theta Initial', 0.5, 30.0, defaults['theta_initial'], 0.01, left_col
)
gamma_var, gamma_scale = make_slider(
    'Gamma', -4, 4, defaults['gamma'], 0.001, left_col
)
Gamma_var, Gamma_scale = make_slider(
    'Detector Rotation Γ', -4, 4, defaults['Gamma'], 0.001, left_col
)
chi_var, chi_scale = make_slider(
    'Chi', -1, 1, defaults['chi'], 0.001, left_col
)
zs_var, zs_scale = make_slider(
    'Zs', -2.0e-3, 2e-3, defaults['zs'], 0.0001, left_col
)
zb_var, zb_scale = make_slider(
    'Zb', -2.0e-3, 2e-3, defaults['zb'], 0.0001, left_col
)
debye_x_var, debye_x_scale = make_slider(
    'Debye Qz', 0.0, 1.0, defaults['debye_x'], 0.001, left_col
)
debye_y_var, debye_y_scale = make_slider(
    'Debye Qr', 0.0, 1.0, defaults['debye_y'], 0.001, left_col
)
corto_detector_var, corto_detector_scale = make_slider(
    'CortoDetector', 0.0, 100e-3, defaults['corto_detector'], 0.1e-3, right_col
)
a_var, a_scale = make_slider(
    'a (Å)', 3.5, 8.0, defaults['a'], 0.01, right_col
)
c_var, c_scale = make_slider(
    'c (Å)', 20.0, 40.0, defaults['c'], 0.01, right_col
)
sigma_mosaic_var, sigma_mosaic_scale = make_slider(
    'σ Mosaic (deg)', 0.0, 5.0, defaults['sigma_mosaic_deg'], 0.01, right_col, mosaic=True
)
gamma_mosaic_var, gamma_mosaic_scale = make_slider(
    'γ Mosaic (deg)', 0.0, 5.0, defaults['gamma_mosaic_deg'], 0.01, right_col, mosaic=True
)
eta_var, eta_scale = make_slider(
    'η (fraction)', 0.0, 1.0, defaults['eta'], 0.001, right_col, mosaic=True
)
center_x_var, center_x_scale = make_slider(
    'Beam Center Row',
    center_default[0]-100.0,
    center_default[0]+100.0,
    defaults['center_x'],
    1.0,
    right_col
)
center_y_var, center_y_scale = make_slider(
    'Beam Center Col',
    center_default[1]-100.0,
    center_default[1]+100.0,
    defaults['center_y'],
    1.0,
    right_col
)

# Slider controlling contribution of the first CIF file, only if a second CIF
# was provided.
if has_second_cif:
    weight1_var, _ = make_slider(
        'CIF1 Weight', 0.0, 1.0, weight1, 0.01, right_col
    )
    weight2_var, _ = make_slider(
        'CIF2 Weight', 0.0, 1.0, weight2, 0.01, right_col
    )

    def update_weights(*args):
        """Recompute intensities using the current CIF weights."""
        global intensities, df_summary, last_simulation_signature
        w1 = weight1_var.get()
        w2 = weight2_var.get()
        intensities = w1 * intensities_cif1 + w2 * intensities_cif2
        max_I = intensities.max() if intensities.size else 0.0
        if max_I > 0:
            intensities = intensities * (100.0 / max_I)

        df_summary['Intensity'] = intensities
        last_simulation_signature = None
        schedule_update()

    weight1_var.trace_add('write', update_weights)
    weight2_var.trace_add('write', update_weights)
else:
    weight1_var = tk.DoubleVar(value=1.0)
    weight2_var = tk.DoubleVar(value=0.0)

vmax_slider.config(command=vmax_slider_command)
# ---------------------------------------------------------------------------
#  OCCUPANCY SLIDERS: Sliders for occ[0], occ[1], occ[2]
# ---------------------------------------------------------------------------
occ_var1 = tk.DoubleVar(value=1.0)
occ_var2 = tk.DoubleVar(value=1.0)
occ_var3 = tk.DoubleVar(value=1.0)

def update_occupancies(*args):
    """
    Re-run miller_generator with updated occupancies,
    then force the simulation to recalc.
    """
    global miller, intensities, degeneracy, details
    global df_summary, df_details
    global last_simulation_signature
    global SIM_MILLER1, SIM_INTENS1, SIM_MILLER2, SIM_INTENS2
    global ht_curves_cache, _last_occ_for_ht, _last_p_for_ht

    # Grab new occupancy values from the variables (they may have been updated via the slider or Entry)
    new_occ = [occ_var1.get(), occ_var2.get(), occ_var3.get()]

    global intensities_cif1, intensities_cif2
    new_p = p_var.get()

    # Reuse the cached ht_curves unless occupancy or p has changed
    if (
        ht_curves_cache is None
        or list(new_occ) != list(_last_occ_for_ht)
        or not math.isclose(new_p, _last_p_for_ht, rel_tol=0.0, abs_tol=1e-12)
    ):
        ht_curves_local = ht_Iinf_dict(
            cif_path=cif_file,
            hk_list=[selected_hk] if selected_hk else None,
            mx=None if selected_hk else mx,
            occ=new_occ,
            p=new_p,
            L_step=0.02,
            two_theta_max=two_theta_range[1],
            lambda_=lambda_,
        )
        arrays_local = ht_dict_to_arrays(ht_curves_local)
        ht_curves_cache = {"curves": ht_curves_local, "arrays": arrays_local}
        _last_occ_for_ht = list(new_occ)
        _last_p_for_ht = float(new_p)
    else:
        ht_curves_local = ht_curves_cache["curves"]
        arrays_local = ht_curves_cache["arrays"]

    m1, i1, d1, det1 = arrays_local

    # Convert arrays → dictionaries for quick lookup
    deg_dict1 = {tuple(m1[i]): int(d1[i]) for i in range(len(m1))}
    det_dict1 = {tuple(m1[i]): det1[i] for i in range(len(m1))}


    if has_second_cif:
        m2, i2, d2, det2 = miller_generator(
            mx,
            cif_file2,
            new_occ,
            lambda_,
            energy,
            intensity_threshold,
            two_theta_range,
        )
        if include_rods_var.get():
            m2, i2 = inject_fractional_reflections(m2, i2, mx)

        deg_dict2 = {tuple(m2[i]): int(d2[i]) for i in range(len(m2))}
        det_dict2 = {tuple(m2[i]): det2[i] for i in range(len(m2))}

        union = {tuple(h) for h in m1} | {tuple(h) for h in m2}
        miller = np.array(sorted(union), dtype=float)
        int1 = {tuple(h): v for h, v in zip(m1, i1)}
        int2 = {tuple(h): v for h, v in zip(m2, i2)}
        intensities_cif1 = np.array([int1.get(tuple(h), 0.0) for h in miller])
        intensities_cif2 = np.array([int2.get(tuple(h), 0.0) for h in miller])
        w1 = weight1_var.get()
        w2 = weight2_var.get()
        intensities = w1 * intensities_cif1 + w2 * intensities_cif2
        max_I = intensities.max() if intensities.size else 0.0
        if max_I > 0:
            intensities = intensities * (100.0 / max_I)

        SIM_MILLER1 = m1
        SIM_INTENS1 = i1
        SIM_MILLER2 = m2
        SIM_INTENS2 = i2

        degeneracy = np.array(
            [deg_dict1.get(tuple(h), 0) + deg_dict2.get(tuple(h), 0) for h in miller],
            dtype=np.int32,
        )
        details = [
            det_dict1.get(tuple(h), []) + det_dict2.get(tuple(h), [])
            for h in miller
        ]
    else:
        miller = m1
        intensities_cif1 = i1
        intensities_cif2 = np.zeros_like(intensities_cif1)
        intensities = intensities_cif1
        degeneracy = d1
        details = det1

        SIM_MILLER1 = m1
        SIM_INTENS1 = i1
        SIM_MILLER2 = np.empty((0,3), dtype=np.int32)
        SIM_INTENS2 = np.empty((0,), dtype=np.float64)

    # (Re-)build the summary and details DataFrames.
    df_summary, df_details = build_intensity_dataframes(
        miller, intensities, degeneracy, details
    )

    # Reset the simulation signature so the next update is forced.
    last_simulation_signature = None
    schedule_update()

# Slider for stacking disorder probability p
p_var, _ = create_slider(
    'Disorder p', 0.0, 1.0, defaults['p'], 0.01, right_col, schedule_update_occupancies
)

# Existing occupancy slider for site 1.
ttk.Label(right_col, text="Occupancy Site 1").pack(padx=5, pady=2)
occ_scale1 = ttk.Scale(
    right_col,
    from_=0.0,
    to=1.0,
    orient=tk.HORIZONTAL,
    variable=occ_var1,
    command=schedule_update_occupancies
)
occ_scale1.pack(fill=tk.X, padx=5, pady=2)

# Existing occupancy slider for site 2.
ttk.Label(right_col, text="Occupancy Site 2").pack(padx=5, pady=2)
occ_scale2 = ttk.Scale(
    right_col,
    from_=0.0,
    to=1.0,
    orient=tk.HORIZONTAL,
    variable=occ_var2,
    command=schedule_update_occupancies
)
occ_scale2.pack(fill=tk.X, padx=5, pady=2)

# Existing occupancy slider for site 3.
ttk.Label(right_col, text="Occupancy Site 3").pack(padx=5, pady=2)
occ_scale3 = ttk.Scale(
    right_col,
    from_=0.0,
    to=1.0,
    orient=tk.HORIZONTAL,
    variable=occ_var3,
    command=schedule_update_occupancies
)
occ_scale3.pack(fill=tk.X, padx=5, pady=2)

# --- Add numeric input fields and a Force Update button ---
occ_entry_frame = ttk.Frame(right_col)
occ_entry_frame.pack(fill=tk.X, padx=5, pady=5)

# Occupancy input for Site 1.
ttk.Label(occ_entry_frame, text="Input Occupancy Site 1:").grid(row=0, column=0, sticky="w", padx=5, pady=2)
occ_entry1 = ttk.Entry(occ_entry_frame, textvariable=occ_var1, width=5)
occ_entry1.grid(row=0, column=1, padx=5, pady=2)
occ_entry1.bind("<Return>", lambda e: schedule_update_occupancies())

# Occupancy input for Site 2.
ttk.Label(occ_entry_frame, text="Input Occupancy Site 2:").grid(row=1, column=0, sticky="w", padx=5, pady=2)
occ_entry2 = ttk.Entry(occ_entry_frame, textvariable=occ_var2, width=5)
occ_entry2.grid(row=1, column=1, padx=5, pady=2)
occ_entry2.bind("<Return>", lambda e: schedule_update_occupancies())

# Occupancy input for Site 3.
ttk.Label(occ_entry_frame, text="Input Occupancy Site 3:").grid(row=2, column=0, sticky="w", padx=5, pady=2)
occ_entry3 = ttk.Entry(occ_entry_frame, textvariable=occ_var3, width=5)
occ_entry3.grid(row=2, column=1, padx=5, pady=2)
occ_entry3.bind("<Return>", lambda e: schedule_update_occupancies())

# Button to force a full update (re-read occupancies and recalc everything).
force_update_button = ttk.Button(occ_entry_frame, text="Force Update", command=update_occupancies)
force_update_button.grid(row=3, column=0, columnspan=2, pady=5)

def main(write_excel: bool = True):
    """Entry point for running the GUI application.

    Parameters
    ----------
    write_excel : bool, optional
        When ``True`` the initial intensities are written to an Excel
        file in the configured downloads directory.
    """

    params_file_path = get_path("parameters_file")
    if os.path.exists(params_file_path):
        load_parameters(
            params_file_path,
            theta_initial_var,
            gamma_var,
            Gamma_var,
            chi_var,
            zs_var,
            zb_var,
            debye_x_var,
            debye_y_var,
            corto_detector_var,
            sigma_mosaic_var,
            gamma_mosaic_var,
            eta_var,
            a_var,
            c_var,
            center_x_var,
            center_y_var
        )
        print("Loaded saved profile from", params_file_path)
    else:
        print("No saved profile found; using default parameters.")

    update_mosaic_cache()
    do_update()
    root.mainloop()


if __name__ == "__main__":
    parser = argparse.ArgumentParser(description="RA Simulation GUI")
    parser.add_argument(
        "--no-excel",
        action="store_true",
        help="Do not write the initial intensity Excel file",
    )
    parser.add_argument(
        "--hk",
        metavar=("H", "K"),
        type=int,
        nargs=2,
        help="Specify a single (h,k) pair to compute intensities only for that rod",
    )
    args = parser.parse_args()

    if args.hk is not None:
        selected_hk = tuple(args.hk)

    try:
        main(write_excel=not args.no_excel)
    except Exception as exc:
        print("Unhandled exception during startup:", exc)
        import traceback
        traceback.print_exc()<|MERGE_RESOLUTION|>--- conflicted
+++ resolved
@@ -921,18 +921,7 @@
         peak_intensities.clear()
 
         def run_one(miller_arr, intens_arr, a_val, c_val):
-<<<<<<< HEAD
-            """Wrapper to call :func:`process_peaks_parallel` safely."""
-            # Ensure arrays passed to the JIT routine are contiguous ``float64``.
-            # Some helper routines may return ``int32`` arrays which trigger a
-            # Numba ``array_to_array`` assertion when implicitly cast.  Explicit
-            # conversion avoids the error.
-=======
-            # Ensure arrays passed to the JITed routine are contiguous ``float64``.
-            # Some helper routines return ``int32`` arrays which trigger a Numba
-            # ``array_to_array`` assertion when implicitly cast.  Explicitly
-            # convert them to a safe format here.
->>>>>>> 18d8f4b6
+
             miller_arr = np.ascontiguousarray(miller_arr, dtype=np.float64)
             intens_arr = np.ascontiguousarray(intens_arr, dtype=np.float64)
 
