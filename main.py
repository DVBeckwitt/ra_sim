#!/usr/bin/env python3

"""Main application entry point for running the Tk based GUI."""

import math
import os
import re
import tempfile
from collections import defaultdict, namedtuple
from datetime import datetime
from pathlib import Path
import tkinter as tk
from tkinter import filedialog, ttk

import numpy as np
import sympy as sp
import matplotlib
import matplotlib.pyplot as plt
from matplotlib import cm
from matplotlib.colors import ListedColormap
import pyFAI
from pyFAI.integrator.azimuthal import AzimuthalIntegrator
from scipy.optimize import differential_evolution, least_squares
from skimage.metrics import mean_squared_error
import spglib
import OSC_Reader
from OSC_Reader import read_osc
import numba
import pandas as pd
import Dans_Diffraction as dif
import CifFile

from ra_sim.utils.stacking_fault import ht_Iinf_dict

from ra_sim.utils.calculations import IndexofRefraction
from ra_sim.io.file_parsing import parse_poni_file, Open_ASC
from ra_sim.utils.tools import (
    miller_generator,
    view_azimuthal_radial,
    detect_blobs,
    inject_fractional_reflections,
)
from ra_sim.io.data_loading import (
    load_and_format_reference_profiles,
    save_all_parameters,
    load_parameters,
)
from ra_sim.fitting.optimization import (
    simulate_and_compare_hkl,
    fit_geometry_parameters,
)
from ra_sim.simulation.mosaic_profiles import generate_random_profiles
from ra_sim.simulation.diffraction import process_peaks_parallel
from ra_sim.simulation.diffraction_debug import (
    process_peaks_parallel_debug,
    dump_debug_log,
)
from ra_sim.simulation.simulation import simulate_diffraction
from ra_sim.gui.sliders import create_slider

turbo = cm.get_cmap('turbo', 256)          # 256-step version of ‘turbo’
turbo_rgba = turbo(np.linspace(0, 1, 256))
turbo_rgba[0] = [1.0, 1.0, 1.0, 1.0]       # make the 0-bin white
turbo_white0 = ListedColormap(turbo_rgba, name='turbo_white0')
turbo_white0.set_bad('white')              # NaNs will also show white


# Force TkAgg backend to ensure GUI usage
matplotlib.use('TkAgg')
DEBUG_ENABLED = False

###############################################################################
#                          DATA & PARAMETER SETUP
###############################################################################
from ra_sim.path_config import get_path, get_dir

file_path = get_path("dark_image")
BI = read_osc(file_path)  # Dark (background) image

osc_files = get_path("osc_files")
file1 = read_osc(osc_files[0])
#file1 = read_osc(r"C:\Users\Kenpo\OneDrive\Research\Rigaku XRD\ORNL.07.25.2024\Varying\Images\Bi2Se3_5m_5d.osc")
file2 = read_osc(osc_files[1])
file3 = read_osc(osc_files[2])
file4 = read_osc(osc_files[3])

#bg1 = np.load(r"C:\Users\Kenpo\Downloads\background_6d.npy")
#bg2 = np.load(r"C:\Users\Kenpo\Downloads\background_10d.npy")
#bg3 = np.load(r"C:\Users\Kenpo\Downloads\background_15d.npy")
#bg4 = np.load(r"C:\Users\Kenpo\Downloads\background_30d.npy")

# Rotate and subtract dark image
files = [file1, file2, file3, file4]
#bg_data_list = [bg1, bg2, bg3, bg4]
#for i in range(len(files)):
#    files[i] = np.rot90(files[i], k=3) - BI

background_images = files

# Parse geometry
poni_file_path = get_path("geometry_poni")
parameters = parse_poni_file(poni_file_path)

Distance_CoR_to_Detector = parameters.get("Dist", 0.075)
Gamma_initial = parameters.get("Rot1", 0.0)
gamma_initial = parameters.get("Rot2", 0.0)
poni1 = parameters.get("Poni1", 0.0)
poni2 = parameters.get("Poni2", 0.0)
wave_m = parameters.get("Wavelength", 1e-10)
lambda_ = wave_m * 1e10  # Convert m -> Å

image_size = 3000
num_samples = 1000

# Approximate beam center
center_default = [
    (poni2 / (100e-6)),
    3000 - (poni1 / (100e-6))
]

mx = 19

fwhm2sigma = 1 / (2 * math.sqrt(2 * math.log(2)))
divergence_sigma = math.radians(0.05 * fwhm2sigma)

sigma_mosaic = math.radians(0.8 * fwhm2sigma)
gamma_mosaic = math.radians(0.7 * fwhm2sigma)
eta = 0.0

theta_initial = 6.0
chi = 0.0
psi = 0.0
zb = 0.0
bw_sigma = 0.05e-3 * fwhm2sigma
zs = 0.0
debye_x = 0.0
debye_y = 0.0
n2 = IndexofRefraction()

bandwidth = 0.7 / 100  # 0.7%

# NOTE: We define the default occupancy for each site:
occ = [1.0, 1.0, 1.0]

# When enabled, additional fractional reflections ("rods")
# are injected between integer L values.
include_rods_flag = False

# Parameters and file paths.
cif_file = get_path("cif_file")
try:
    cif_file2 = get_path("cif_file2")
except KeyError:
    cif_file2 = None

# read with PyCifRW
cf    = CifFile.ReadCif(cif_file)
blk   = cf[list(cf.keys())[0]]

# pull the raw text
a_text = blk["_cell_length_a"]
b_text = blk["_cell_length_b"]
c_text = blk["_cell_length_c"]

# strip the '(uncertainty)' and cast
def parse_cif_num(txt):
    # match leading numeric part, e.g. '4.14070' out of '4.14070(3)'
    m = re.match(r"[-+0-9\.Ee]+", txt)
    if not m:
        raise ValueError(f"Can't parse '{txt}' as a number")
    return float(m.group(0))

av = parse_cif_num(a_text)
bv = parse_cif_num(b_text)
cv = parse_cif_num(c_text)

if cif_file2:
    cf2  = CifFile.ReadCif(cif_file2)
    blk2 = cf2[list(cf2.keys())[0]]
    a2_text = blk2.get("_cell_length_a")
    c2_text = blk2.get("_cell_length_c")
    av2 = parse_cif_num(a2_text) if a2_text else av
    cv2 = parse_cif_num(c2_text) if c2_text else cv
else:
    av2 = None
    cv2 = None
    
lambda_ = 1.54   # X-ray wavelength in Å (e.g., Cu Kα)
energy = 6.62607e-34 * 2.99792458e8 / (lambda_*1e-10) / (1.602176634e-19)    # keV
intensity_threshold = 1.0
two_theta_range = (0, 70)

# ---------------------------------------------------------------------------
# Replace the old miller_generator call with the new Hendricks–Teller helper.
# ---------------------------------------------------------------------------
ht_curves = ht_Iinf_dict(                 # ← new core
    cif_path=cif_file,
    mx=mx,                                # generates all (h,k) for |h|,|k|<mx
    occ=occ,                              # same occupancy-scaling rules
    p=1.0,                                # disorder probability
    L_step=0.02,
    L_max=5.0,
)

# ---- convert the dict → arrays compatible with the downstream code ----
<<<<<<< HEAD
# stack-fault calculations return intensities for (h,k) rods sampled along L.
# Build explicit (h,k,L) reflections for each L step.
miller1_list = []
intens1_list = []
degeneracy1_list = []
details1 = []
for (h, k), curve in ht_curves.items():
    for L_val, inten in zip(curve["L"], curve["I"]):
        miller1_list.append((h, k, float(L_val)))
        intens1_list.append(float(inten))
        degeneracy1_list.append(1)
        details1.append([((h, k, float(L_val)), float(inten))])

miller1 = np.asarray(miller1_list, dtype=float)
intens1 = np.asarray(intens1_list, dtype=np.float64)
degeneracy1 = np.asarray(degeneracy1_list, dtype=np.int32)
=======
# stack-fault calculations return intensities for (h,k) rods as curves in L.
# Downstream code expects discrete (h,k,l) reflections, so represent each rod
# by a single l=0 entry using its peak intensity.
miller1 = np.array([(h, k, 0) for h, k in ht_curves.keys()], dtype=np.int32)
intens1 = np.fromiter((curve["I"].max() for curve in ht_curves.values()),
                      dtype=np.float64)
degeneracy1 = np.ones_like(intens1, dtype=np.int32)
details1 = [[((h, k, 0), inten)]
            for (h, k), inten in zip(ht_curves.keys(), intens1)]
>>>>>>> 1c9f4946

has_second_cif = bool(cif_file2)
if has_second_cif:
    miller2, intens2, degeneracy2, details2 = miller_generator(
        mx,
        cif_file2,
        occ,
        lambda_,
        energy,
        intensity_threshold,
        two_theta_range,
    )
    if include_rods_flag:
        miller2, intens2 = inject_fractional_reflections(miller2, intens2, mx)

    union_set = {tuple(hkl) for hkl in miller1} | {tuple(hkl) for hkl in miller2}
    miller = np.array(sorted(union_set), dtype=float)

    int1_dict = {tuple(h): i for h, i in zip(miller1, intens1)}
    int2_dict = {tuple(h): i for h, i in zip(miller2, intens2)}
    deg_dict1 = {tuple(h): d for h, d in zip(miller1, degeneracy1)}
    deg_dict2 = {tuple(h): d for h, d in zip(miller2, degeneracy2)}
    details_dict1 = {tuple(miller1[i]): details1[i] for i in range(len(miller1))}
    details_dict2 = {tuple(miller2[i]): details2[i] for i in range(len(miller2))}

    intensities_cif1 = np.array([int1_dict.get(tuple(h), 0.0) for h in miller])
    intensities_cif2 = np.array([int2_dict.get(tuple(h), 0.0) for h in miller])
    degeneracy = np.array(
        [deg_dict1.get(tuple(h), 0) + deg_dict2.get(tuple(h), 0) for h in miller],
        dtype=np.int32,
    )
    details = [
        details_dict1.get(tuple(h), []) + details_dict2.get(tuple(h), [])
        for h in miller
    ]

    weight1 = 0.5
    weight2 = 0.5
    intensities = weight1 * intensities_cif1 + weight2 * intensities_cif2
    max_I = intensities.max() if intensities.size else 0.0
    if max_I > 0:
        intensities = intensities * (100.0 / max_I)
    miller1_sim = miller1
    intensities1_sim = intens1
    miller2_sim = miller2
    intensities2_sim = intens2
else:
    miller = miller1
    intensities_cif1 = intens1
    intensities_cif2 = np.zeros_like(intensities_cif1)
    degeneracy = degeneracy1
    details = details1
    weight1 = 1.0
    weight2 = 0.0
    intensities = intensities_cif1.copy()
    miller1_sim = miller1
    intensities1_sim = intens1
    miller2_sim = np.empty((0,3), dtype=np.int32)
    intensities2_sim = np.empty((0,), dtype=np.float64)

# Save simulation data for later use
SIM_MILLER1 = miller1_sim
SIM_INTENS1 = intensities1_sim
SIM_MILLER2 = miller2_sim
SIM_INTENS2 = intensities2_sim

# Create the Summary DataFrame.
# Create the Summary DataFrame.
df_summary = pd.DataFrame(miller, columns=['h', 'k', 'l'])
df_summary['Intensity'] = intensities
df_summary['Degeneracy'] = degeneracy
df_summary['Details'] = [f"See Details Sheet - Group {i+1}" for i in range(len(df_summary))]

# Create the Details DataFrame by flattening the details list.
details_list = []
for i, group_details in enumerate(details):
    for hkl, indiv_intensity in group_details:
        details_list.append({
            'Group': i+1,
            'h': hkl[0],
            'k': hkl[1],
            'l': hkl[2],
            'Individual Intensity': indiv_intensity
        })

df_details = pd.DataFrame(details_list)

# Save the initial intensities to Excel in the configured downloads directory.
download_dir = get_dir("downloads")
excel_path = download_dir / "miller_intensities.xlsx"

with pd.ExcelWriter(excel_path, engine='xlsxwriter') as writer:
    df_summary.to_excel(writer, sheet_name='Summary', index=False)
    df_details.to_excel(writer, sheet_name='Details', index=False)
    
    workbook  = writer.book
    summary_sheet = writer.sheets['Summary']
    details_sheet = writer.sheets['Details']
    
    header_format = workbook.add_format({
        'bold': True,
        'text_wrap': True,
        'valign': 'vcenter',
        'align': 'center',
        'fg_color': '#4F81BD',
        'font_color': '#FFFFFF',
        'border': 1
    })
    for col_num, col_name in enumerate(df_summary.columns):
        summary_sheet.write(0, col_num, col_name, header_format)
        summary_sheet.set_column(col_num, col_num, 18)
    
    header_format_details = workbook.add_format({
        'bold': True,
        'text_wrap': True,
        'valign': 'vcenter',
        'align': 'center',
        'fg_color': '#4BACC6',
        'font_color': '#FFFFFF',
        'border': 1
    })
    for col_num, col_name in enumerate(df_details.columns):
        details_sheet.write(0, col_num, col_name, header_format_details)
        details_sheet.set_column(col_num, col_num, 18)
    
    last_row = len(df_summary) + 1
    summary_sheet.conditional_format(f'D2:D{last_row}', {
        'type': '3_color_scale',
        'min_color': '#FFFFFF',
        'mid_color': '#FFEB84',
        'max_color': '#FF0000'
    })
    
    zebra_format = workbook.add_format({'bg_color': '#F2F2F2'})
    for row in range(1, len(df_details) + 1):
        if row % 2 == 1:
            details_sheet.set_row(row, cell_format=zebra_format)

print(f"Excel file saved at {excel_path}")

# Zero out beamstop region near center
row_center = int(center_default[0])
col_center = int(center_default[1])
half_size = 40

for bg in background_images:
    rmin = max(0, row_center - half_size)
    rmax = min(bg.shape[0], row_center + half_size)
    cmin = max(0, col_center - half_size)
    cmax = min(bg.shape[1], col_center + half_size)
    bg[rmin:rmax, cmin:cmax] = 0.0

current_background_image = background_images[0]
current_background_index = 0
background_visible = True

measured_peaks = np.load(get_path("measured_peaks"), allow_pickle=True)

defaults = {
    'theta_initial': 5.0,
    'gamma': Gamma_initial,
    'Gamma': gamma_initial,
    'chi': 0.0,
    'zs': 0.0,
    'zb': 0.0,
    'debye_x': 0.0,
    'debye_y': 0.0,
    'corto_detector': Distance_CoR_to_Detector,
    'sigma_mosaic_deg': np.degrees(sigma_mosaic),
    'gamma_mosaic_deg': np.degrees(gamma_mosaic),
    'eta': 0.0,
    'a': av,
    'c': cv,
    'vmax': 1000,
    'center_x': center_default[0],
    'center_y': center_default[1]
}

###############################################################################
#                                  TK SETUP
###############################################################################
root = tk.Tk()
root.title("Controls and Sliders")

fig_window = tk.Toplevel(root)
fig_window.title("Main Figure")
fig_frame = ttk.Frame(fig_window)
fig_frame.pack(side=tk.LEFT, fill=tk.BOTH, expand=True)

canvas_frame = ttk.Frame(fig_frame)
canvas_frame.pack(side=tk.TOP, fill=tk.BOTH, expand=True)

vmax_frame = ttk.Frame(fig_frame)
vmax_frame.pack(side=tk.BOTTOM, fill=tk.X)

fig, ax = plt.subplots(figsize=(8, 8))
canvas = matplotlib.backends.backend_tkagg.FigureCanvasTkAgg(fig, master=canvas_frame)
canvas.get_tk_widget().pack(side=tk.TOP, fill=tk.BOTH, expand=True)

global_image_buffer = np.zeros((image_size, image_size), dtype=np.float64)
unscaled_image_global = None

# ── replace the original imshow call ────────────────────────────
image_display = ax.imshow(
    global_image_buffer,
    cmap=turbo_white0,     # ← use the custom map
    vmin=0,
    vmax=1000,
    alpha=0.5,
    zorder=1,
    origin='upper'
)


background_display = ax.imshow(
    current_background_image,
    cmap='turbo',
    vmin=0,
    vmax=1e3,
    zorder=0,
    origin='upper'
)
# ---------------------------------------------------------------------------
#  helper – returns a fully populated, *consistent* mosaic_params dict
# ---------------------------------------------------------------------------
def build_mosaic_params():
    return {
        "beam_x_array":       profile_cache["beam_x_array"],
        "beam_y_array":       profile_cache["beam_y_array"],
        "theta_array":        profile_cache["theta_array"],
        "phi_array":          profile_cache["phi_array"],
        "wavelength_array":   profile_cache["wavelength_array"],   #  <<< name fixed
        "sigma_mosaic_deg":   sigma_mosaic_var.get(),
        "gamma_mosaic_deg":   gamma_mosaic_var.get(),
        "eta":                eta_var.get(),
    }

colorbar_main = fig.colorbar(image_display, ax=ax, label='Intensity', shrink=0.6, pad=0.02)

# Additional colorbar axis for caked 2D (not used in basic 1D, but reserved)
caked_cbar_ax = fig.add_axes([0.92, 0.1, 0.02, 0.8])
caked_cbar_ax.set_visible(False)
caked_colorbar = fig.colorbar(image_display, cax=caked_cbar_ax)
caked_colorbar.set_label('Intensity (binned)')
caked_colorbar.ax.set_visible(False)

center_marker, = ax.plot(
    center_default[1],
    center_default[0],
    'ro',
    markersize=5,
    zorder=2
)

ax.set_xlim(0, image_size)
ax.set_ylim(row_center, 0)
plt.subplots_adjust(left=0.05, right=0.95, top=0.95, bottom=0.05)
plt.title('Simulated Diffraction Pattern')
plt.xlabel('X (pixels)')
plt.ylabel('Y (pixels)')
canvas.draw()

# -----------------------------------------------------------
# 1)  Highlight‑marker that we can move each click
# -----------------------------------------------------------
selected_peak_marker, = ax.plot([], [], 'ys',  # yellow square outline
                               markersize=8, markerfacecolor='none',
                               linewidth=1.5, zorder=6)
selected_peak_marker.set_visible(False)

# -----------------------------------------------------------
# 2)  Mouse‑click handler
# -----------------------------------------------------------
def on_canvas_click(event):
    if event.inaxes is not ax or event.xdata is None:
        return                               # click was outside the image
    if not peak_positions:                   # no simulation yet
        progress_label_positions.config(text="Run a simulation first.")
        return

    # (x,y) from Matplotlib → integer detector pixels
    cx, cy = int(round(event.xdata)), int(round(event.ydata))

    # Find nearest stored peak
    best_i, best_d2 = -1, float("inf")
    for i, (px, py) in enumerate(peak_positions):
        if px < 0:              # invalid entries kept as (-1,-1)
            continue
        d2 = (px - cx)**2 + (py - cy)**2
        if d2 < best_d2:
            best_i, best_d2 = i, d2

    if best_i == -1:
        progress_label_positions.config(text="No peaks on screen.")
        return

    # Update GUI
    px, py      = peak_positions[best_i]
    H,K,L       = peak_millers[best_i]
    I           = peak_intensities[best_i]
    selected_peak_marker.set_data([px], [py])
    selected_peak_marker.set_visible(True)

    progress_label_positions.config(
        text=f"Nearest peak: HKL=({H} {K} {L})  "
             f"pixel=({px},{py})  Δ={best_d2**0.5:.1f}px  I={I:.2g}"
    )
    canvas.draw_idle()

# -----------------------------------------------------------
# 3)  Bind the handler
# -----------------------------------------------------------
canvas.mpl_connect('button_press_event', on_canvas_click)


# ---------------------------------------------------------------------------
# Separate "vmax" for normal 2D vs. caked 2D images
# ---------------------------------------------------------------------------
vmax_label = ttk.Label(vmax_frame, text="Max Value (Normal)")
vmax_label.pack(side=tk.LEFT, padx=5)

vmax_var = tk.DoubleVar(value=defaults['vmax'])

def vmax_slider_command(val):
    v = float(val)
    vmax_var.set(v)
    schedule_update()

vmax_slider = ttk.Scale(
    vmax_frame,
    from_=0,
    to=3000,
    orient=tk.HORIZONTAL,
    variable=vmax_var,
    command=vmax_slider_command
)
vmax_slider.pack(side=tk.LEFT, fill=tk.X, expand=True, padx=5)

# Frame for caked vrange
caked_vrange_frame = ttk.Frame(fig_frame)
caked_vrange_frame.pack(side=tk.BOTTOM, fill=tk.X)

vmin_caked_label = ttk.Label(caked_vrange_frame, text="vmin (Caked)")
vmin_caked_label.pack(side=tk.LEFT, padx=5)

vmin_caked_var = tk.DoubleVar(value=0.0)
def vmin_caked_slider_command(val):
    v = float(val)
    vmin_caked_var.set(v)
    schedule_update()

vmin_caked_slider = ttk.Scale(
    caked_vrange_frame,
    from_=0,
    to=1000,
    orient=tk.HORIZONTAL,
    variable=vmin_caked_var,
    command=vmin_caked_slider_command
)
vmin_caked_slider.pack(side=tk.LEFT, fill=tk.X, expand=True, padx=5)

vmax_caked_label = ttk.Label(caked_vrange_frame, text="vmax (Caked)")
vmax_caked_label.pack(side=tk.LEFT, padx=5)

vmax_caked_var = tk.DoubleVar(value=2000.0)
def vmax_caked_slider_command(val):
    v = float(val)
    vmax_caked_var.set(v)
    schedule_update()

vmax_caked_slider = ttk.Scale(
    caked_vrange_frame,
    from_=0,
    to=5000,
    orient=tk.HORIZONTAL,
    variable=vmax_caked_var,
    command=vmax_caked_slider_command
)
vmax_caked_slider.pack(side=tk.LEFT, fill=tk.X, expand=True, padx=5)

slider_frame = ttk.Frame(root, padding=10)
slider_frame.pack(side=tk.LEFT, fill=tk.Y)

left_col = ttk.Frame(slider_frame)
left_col.pack(side=tk.LEFT, fill=tk.BOTH, expand=True)

right_col = ttk.Frame(slider_frame)
right_col.pack(side=tk.LEFT, fill=tk.BOTH, expand=True)

plot_frame_1d = ttk.Frame(root)
plot_frame_1d.pack(side=tk.RIGHT, fill=tk.BOTH, expand=True)

fig_1d, (ax_1d_radial, ax_1d_azim) = plt.subplots(2, 1, figsize=(5, 8))
canvas_1d = matplotlib.backends.backend_tkagg.FigureCanvasTkAgg(fig_1d, master=plot_frame_1d)
canvas_1d.get_tk_widget().pack(side=tk.TOP, fill=tk.BOTH, expand=True)

line_1d_rad, = ax_1d_radial.plot([], [], 'b-', label='Simulated (2θ)')
line_1d_rad_bg, = ax_1d_radial.plot([], [], 'r--', label='Background (2θ)')
ax_1d_radial.legend()
ax_1d_radial.set_xlabel('2θ (degrees)')
ax_1d_radial.set_ylabel('Intensity')
ax_1d_radial.set_title('Radial Integration (2θ)')

line_1d_az, = ax_1d_azim.plot([], [], 'b-', label='Simulated (φ)')
line_1d_az_bg, = ax_1d_azim.plot([], [], 'r--', label='Background (φ)')
ax_1d_azim.legend()
ax_1d_azim.set_xlabel('Azimuth (degrees)')
ax_1d_azim.set_ylabel('Intensity')
ax_1d_azim.set_title('Azimuthal Integration (φ)')

canvas_1d.draw()

tth_min_var = tk.DoubleVar(value=0.0)
tth_max_var = tk.DoubleVar(value=60.0)
phi_min_var = tk.DoubleVar(value=-15.0)
phi_max_var = tk.DoubleVar(value=15.0)

tth_min_label_var = tk.StringVar(value=f"{tth_min_var.get():.1f}")
tth_max_label_var = tk.StringVar(value=f"{tth_max_var.get():.1f}")
phi_min_label_var = tk.StringVar(value=f"{phi_min_var.get():.1f}")
phi_max_label_var = tk.StringVar(value=f"{phi_max_var.get():.1f}")

def tth_min_slider_command(val):
    val_f = float(val)
    tth_min_var.set(val_f)
    tth_min_label_var.set(f"{val_f:.1f}")
    schedule_update()

def tth_max_slider_command(val):
    val_f = float(val)
    tth_max_var.set(val_f)
    tth_max_label_var.set(f"{val_f:.1f}")
    schedule_update()

def phi_min_slider_command(val):
    val_f = float(val)
    phi_min_var.set(val_f)
    phi_min_label_var.set(f"{val_f:.1f}")
    schedule_update()

def phi_max_slider_command(val):
    val_f = float(val)
    phi_max_var.set(val_f)
    phi_max_label_var.set(f"{val_f:.1f}")
    schedule_update()

range_frame = ttk.LabelFrame(plot_frame_1d, text="Integration Ranges")
range_frame.pack(side=tk.TOP, fill=tk.X, pady=5)

tth_min_container = ttk.Frame(range_frame)
tth_min_container.pack(side=tk.TOP, fill=tk.X, pady=2)
ttk.Label(tth_min_container, text="2θ Min (°):").pack(side=tk.LEFT, padx=5)
tth_min_slider = ttk.Scale(
    tth_min_container,
    from_=0.0,
    to=90.0,
    orient=tk.HORIZONTAL,
    variable=tth_min_var,
    command=tth_min_slider_command
)
tth_min_slider.pack(side=tk.LEFT, fill=tk.X, expand=True, padx=5)
ttk.Label(tth_min_container, textvariable=tth_min_label_var, width=5).pack(side=tk.LEFT, padx=5)

tth_max_container = ttk.Frame(range_frame)
tth_max_container.pack(side=tk.TOP, fill=tk.X, pady=2)
ttk.Label(tth_max_container, text="2θ Max (°):").pack(side=tk.LEFT, padx=5)
tth_max_slider = ttk.Scale(
    tth_max_container,
    from_=0.0,
    to=90.0,
    orient=tk.HORIZONTAL,
    variable=tth_max_var,
    command=tth_max_slider_command
)
tth_max_slider.pack(side=tk.LEFT, fill=tk.X, expand=True, padx=5)
ttk.Label(tth_max_container, textvariable=tth_max_label_var, width=5).pack(side=tk.LEFT, padx=5)

phi_min_container = ttk.Frame(range_frame)
phi_min_container.pack(side=tk.TOP, fill=tk.X, pady=2)
ttk.Label(phi_min_container, text="φ Min (°):").pack(side=tk.LEFT, padx=5)
phi_min_slider = ttk.Scale(
    phi_min_container,
    from_=-90.0,
    to=90.0,
    orient=tk.HORIZONTAL,
    variable=phi_min_var,
    command=phi_min_slider_command
)
phi_min_slider.pack(side=tk.LEFT, fill=tk.X, expand=True, padx=5)
ttk.Label(phi_min_container, textvariable=phi_min_label_var, width=5).pack(side=tk.LEFT, padx=5)

phi_max_container = ttk.Frame(range_frame)
phi_max_container.pack(side=tk.TOP, fill=tk.X, pady=2)
ttk.Label(phi_max_container, text="φ Max (°):").pack(side=tk.LEFT, padx=5)
phi_max_slider = ttk.Scale(
    phi_max_container,
    from_=-90.0,
    to=90.0,
    orient=tk.HORIZONTAL,
    variable=phi_max_var,
    command=phi_max_slider_command
)
phi_max_slider.pack(side=tk.LEFT, fill=tk.X, expand=True, padx=5)
ttk.Label(phi_max_container, textvariable=phi_max_label_var, width=5).pack(side=tk.LEFT, padx=5)

def caking(data, ai):
    return ai.integrate2d(
        data,
        npt_rad=1000,
        npt_azim=720,
        correctSolidAngle=True,
        method="lut",
        unit="2th_deg"
    )

def caked_up(res2, tth_min, tth_max, phi_min, phi_max):
    intensity = res2.intensity
    radial_2theta = res2.radial
    azimuth_vals = res2.azimuthal

    mask_rad = (radial_2theta >= tth_min) & (radial_2theta <= tth_max)
    radial_filtered = radial_2theta[mask_rad]

    mask_az = (azimuth_vals >= phi_min) & (azimuth_vals <= phi_max)
    azimuth_sub = azimuth_vals[mask_az]

    intensity_sub = intensity[np.ix_(mask_az, mask_rad)]
    intensity_vs_2theta = np.sum(intensity_sub, axis=0)
    intensity_vs_phi = np.sum(intensity_sub, axis=1)

    return intensity_vs_2theta, intensity_vs_phi, azimuth_sub, radial_filtered

profile_cache = {}
last_1d_integration_data = {
    "radials_sim": None,
    "intensities_2theta_sim": None,
    "azimuths_sim": None,
    "intensities_azimuth_sim": None,
    "radials_bg": None,
    "intensities_2theta_bg": None,
    "azimuths_bg": None,
    "intensities_azimuth_bg": None,
    "simulated_2d_image": None
}

last_res2_background = None
last_res2_sim = None

def update_mosaic_cache():
    """
    Regenerate random mosaic profiles if mosaic sliders changed.
    """
    global profile_cache
    (beam_x_array,
     beam_y_array,
     theta_array,
     phi_array,
     wavelength_array) = generate_random_profiles(
         num_samples=num_samples,
         divergence_sigma=divergence_sigma,
         bw_sigma=bw_sigma,
         lambda0=lambda_,
         bandwidth=bandwidth
     )

    profile_cache = {
        "beam_x_array": beam_x_array,
        "beam_y_array": beam_y_array,
        "theta_array": theta_array,
        "phi_array": phi_array,
        "wavelength_array": wavelength_array,
        "sigma_mosaic_deg": sigma_mosaic_var.get(),
        "gamma_mosaic_deg": gamma_mosaic_var.get(),
        "eta": eta_var.get()
    }

def on_mosaic_slider_change(*args):
    update_mosaic_cache()
    schedule_update()

line_rmin, = ax.plot([], [], color='white', linestyle='-', linewidth=2, zorder=5)
line_rmax, = ax.plot([], [], color='white', linestyle='-', linewidth=2, zorder=5)
line_amin, = ax.plot([], [], color='cyan', linestyle='-', linewidth=2, zorder=5)
line_amax, = ax.plot([], [], color='cyan', linestyle='-', linewidth=2, zorder=5)

update_pending = None
def schedule_update():
    global update_pending
    if update_pending is not None:
        root.after_cancel(update_pending)
    update_pending = root.after(100, do_update)

peak_positions = []
peak_millers = []
peak_intensities = []

prev_background_visible = True
last_bg_signature = None
last_sim_signature = None
last_simulation_signature = None
stored_max_positions_local = None
stored_sim_image = None

###############################################################################
#                              MAIN UPDATE
###############################################################################
def do_update():
    global update_pending, last_simulation_signature
    global unscaled_image_global, background_visible
    global stored_max_positions_local, stored_sim_image
    global SIM_MILLER1, SIM_INTENS1, SIM_MILLER2, SIM_INTENS2
    global av2, cv2

    update_pending = None

    gamma_updated      = float(gamma_var.get())
    Gamma_updated      = float(Gamma_var.get())
    chi_updated        = float(chi_var.get())
    zs_updated         = float(zs_var.get())
    zb_updated         = float(zb_var.get())
    a_updated          = float(a_var.get())
    c_updated          = float(c_var.get())
    theta_init_up      = float(theta_initial_var.get())
    debye_x_updated    = float(debye_x_var.get())
    debye_y_updated    = float(debye_y_var.get())
    corto_det_up       = float(corto_detector_var.get())
    center_x_up        = float(center_x_var.get())
    center_y_up        = float(center_y_var.get())

    center_marker.set_xdata([center_y_up])
    center_marker.set_ydata([center_x_up])
    center_marker.set_visible(False)

    mosaic_params = build_mosaic_params()


    def get_sim_signature():
        return (
            round(gamma_updated, 6),
            round(Gamma_updated, 6),
            round(chi_updated, 6),
            round(zs_updated, 9),
            round(zb_updated, 9),
            round(debye_x_updated, 6),
            round(debye_y_updated, 6),
            round(a_updated, 6),
            round(c_updated, 6),
            round(theta_init_up, 6),
            round(center_x_up, 3),
            round(center_y_up, 3),
            round(mosaic_params["sigma_mosaic_deg"], 6),
            round(mosaic_params["gamma_mosaic_deg"], 6),
            round(mosaic_params["eta"], 6)
        )

    # 1 – place near other globals

    # … inside do_update() …
    global stored_max_positions_local        # <- add

    new_sim_sig = get_sim_signature()
    global peak_positions, peak_millers, peak_intensities
    if new_sim_sig != last_simulation_signature:
        last_simulation_signature = new_sim_sig
        peak_positions.clear()
        peak_millers.clear()
        peak_intensities.clear()

        def run_one(miller_arr, intens_arr, a_val, c_val):
            buf = np.zeros((image_size, image_size), dtype=np.float64)
            return process_peaks_parallel(
                miller_arr, intens_arr, image_size,
                a_val, c_val, lambda_,
                buf, corto_det_up,
                gamma_updated, Gamma_updated, chi_updated, psi,
                zs_updated, zb_updated, n2,
                mosaic_params["beam_x_array"],
                mosaic_params["beam_y_array"],
                mosaic_params["theta_array"],
                mosaic_params["phi_array"],
                mosaic_params["sigma_mosaic_deg"],
                mosaic_params["gamma_mosaic_deg"],
                mosaic_params["eta"],
                mosaic_params["wavelength_array"],
                debye_x_updated, debye_y_updated,
                [center_x_up, center_y_up],
                theta_init_up,
                np.array([1.0, 0.0, 0.0]),
                np.array([0.0, 1.0, 0.0]),
                save_flag=0
            )

        img1, maxpos1, _, _, _, _ = run_one(SIM_MILLER1, SIM_INTENS1, a_updated, c_updated)
        if SIM_MILLER2.size > 0:
            img2, maxpos2, _, _, _, _ = run_one(SIM_MILLER2, SIM_INTENS2, av2, cv2)
        else:
            img2 = np.zeros_like(img1)
            maxpos2 = []

        w1 = weight1_var.get()
        w2 = weight2_var.get()
        updated_image = w1 * img1 + w2 * img2
        max_positions_local = list(maxpos1) + list(maxpos2)
        stored_max_positions_local = max_positions_local
        stored_sim_image = updated_image
    else:
        # fall back to the cached arrays
        if stored_max_positions_local is None:
            # first run after programme start – force a simulation
            last_simulation_signature = None
            return do_update()          # re-enter with computation path
        max_positions_local = stored_max_positions_local
        updated_image       = stored_sim_image
    
    # ───── NEW: build peak lists from hit_tables ───────────────────────────
    peak_positions.clear()
    peak_millers.clear()
    peak_intensities.clear()

    # hit_tables is a numba.typed.List of 2-D arrays, one per reflection
    for tbl in max_positions_local:
        if tbl.shape[0] == 0:          # nothing recorded for this HKL
            continue
        # each row → (I  xpix  ypix  ϕ  H  K  L)
        for row in tbl:
            I, xpix, ypix, _phi, H, K, L = row
            if not (np.isfinite(xpix) and np.isfinite(ypix)):
                continue
            cx = int(round(xpix))
            cy = int(round(ypix))
            peak_positions.append((cx, cy))      # (column,x) == (MPL x)
            peak_intensities.append(I)
            peak_millers.append((int(H), int(K), int(L)))

        # Store the unscaled image globally
        unscaled_image_global = updated_image

    def scale_image_for_display(unscaled_img):
        if unscaled_img is None:
            return np.zeros((image_size, image_size), dtype=np.float64)
        disp_img = unscaled_img.copy()
        if current_background_image is not None:
            max_bg = np.max(current_background_image)
            max_sim = np.max(disp_img)
            if (max_bg > 0) and (max_sim > 0):
                disp_img *= (max_bg / max_sim)
        return disp_img

    disp_image = scale_image_for_display(unscaled_image_global)
    global_image_buffer[:] = disp_image

    # Check if we show caked 2D
    if show_caked_2d_var.get() and unscaled_image_global is not None:
        image_display.set_clim(vmin_caked_var.get(), vmax_caked_var.get())
    else:
        image_display.set_clim(0, vmax_var.get())

    image_display.set_data(global_image_buffer)

    background_display.set_visible(background_visible)
    if background_visible:
        background_display.set_data(current_background_image)
    else:
        background_display.set_data(np.zeros_like(current_background_image))

    try:
        norm_sim = (global_image_buffer / np.max(global_image_buffer)
                    if np.max(global_image_buffer) > 0 else global_image_buffer)
        norm_bg = (current_background_image / np.max(current_background_image)
                   if (current_background_image is not None and np.max(current_background_image) > 0)
                   else current_background_image)
        if norm_bg is not None and norm_bg.shape == norm_sim.shape:
            chi_sq_val = mean_squared_error(norm_bg, norm_sim) * norm_sim.size
            chi_square_label.config(text=f"Chi-Squared: {chi_sq_val:.2e}")
        else:
            chi_square_label.config(text="Chi-Squared: N/A")
    except Exception as e:
        chi_square_label.config(text=f"Chi-Squared: Error - {e}")

    last_1d_integration_data["simulated_2d_image"] = unscaled_image_global

    ai = pyFAI.AzimuthalIntegrator(
        dist=corto_det_up,
        poni1=center_x_up * 100e-6,
        poni2=center_y_up * 100e-6,
        rot1=np.deg2rad(Gamma_updated),
        rot2=np.deg2rad(gamma_updated),
        rot3=0.0,
        wavelength=wave_m,
        pixel1=100e-6,
        pixel2=100e-6
    )

    # Caked 2D or normal 2D?
    if show_caked_2d_var.get() and unscaled_image_global is not None:
        sim_res2 = caking(unscaled_image_global, ai)
        caked_img = sim_res2.intensity
        image_display.set_data(caked_img)
        image_display.set_clim(vmin_caked_var.get(), vmax_caked_var.get())
        ax.set_title('2D Caked Integration')
        background_display.set_visible(False)
    else:
        if unscaled_image_global is not None:
            disp_image = scale_image_for_display(unscaled_image_global)
            image_display.set_data(disp_image)
        else:
            image_display.set_data(np.zeros((image_size, image_size)))
        image_display.set_clim(0, vmax_var.get())
        ax.set_title('Simulated Diffraction Pattern')
        background_display.set_visible(background_visible)
        
    # 1D integration
    if show_1d_var.get() and unscaled_image_global is not None:
        sim_res2 = caking(unscaled_image_global, ai)
        i2t_sim, i_phi_sim, az_sim, rad_sim = caked_up(
            sim_res2,
            tth_min_var.get(),
            tth_max_var.get(),
            phi_min_var.get(),
            phi_max_var.get()
        )
        line_1d_rad.set_data(rad_sim, i2t_sim)
        line_1d_az.set_data(az_sim, i_phi_sim)

        if background_visible and current_background_image is not None:
            bg_res2 = caking(current_background_image, ai)
            i2t_bg, i_phi_bg, az_bg, rad_bg = caked_up(
                bg_res2,
                tth_min_var.get(),
                tth_max_var.get(),
                phi_min_var.get(),
                phi_max_var.get()
            )
            line_1d_rad_bg.set_data(rad_bg, i2t_bg)
            line_1d_az_bg.set_data(az_bg, i_phi_bg)
        else:
            line_1d_rad_bg.set_data([], [])
            line_1d_az_bg.set_data([], [])

        ax_1d_radial.set_yscale('log' if log_radial_var.get() else 'linear')
        ax_1d_azim.set_yscale('log' if log_azimuth_var.get() else 'linear')

        ax_1d_radial.relim()
        ax_1d_radial.autoscale_view()
        ax_1d_azim.relim()
        ax_1d_azim.autoscale_view()
        canvas_1d.draw_idle()
    else:
        line_1d_rad.set_data([], [])
        line_1d_az.set_data([], [])
        line_1d_rad_bg.set_data([], [])
        line_1d_az_bg.set_data([], [])
        canvas_1d.draw_idle()

    canvas.draw_idle()

    try:
        if background_visible and current_background_image is not None:
            norm_sim = (unscaled_image_global / np.max(unscaled_image_global)
                        if np.max(unscaled_image_global) > 0 else unscaled_image_global)
            norm_bg = (current_background_image / np.max(current_background_image)
                       if np.max(current_background_image) > 0 else current_background_image)
            if norm_bg is not None and norm_bg.shape == norm_sim.shape:
                chi_sq_val = mean_squared_error(norm_bg, norm_sim) * norm_sim.size
                chi_square_label.config(text=f"Chi-Squared: {chi_sq_val:.2e}")
            else:
                chi_square_label.config(text="Chi-Squared: N/A")
        else:
            chi_square_label.config(text="Chi-Squared: N/A")
    except Exception as e:
        chi_square_label.config(text=f"Chi-Squared Error: {e}")

# ── after you’ve updated background_visible in toggle_background() ──
def toggle_background():
    global background_visible
    background_visible = not background_visible
    # ↓ force opaque if the background is hidden, 0.5 otherwise
    image_display.set_alpha(0.5 if background_visible else 1.0)
    schedule_update()


def switch_background():
    global current_background_index, current_background_image
    current_background_index = (current_background_index + 1) % len(background_images)
    current_background_image = background_images[current_background_index]
    background_display.set_data(current_background_image)
    schedule_update()

def reset_to_defaults():
    theta_initial_var.set(defaults['theta_initial'])
    gamma_var.set(defaults['gamma'])
    Gamma_var.set(defaults['Gamma'])
    chi_var.set(defaults['chi'])
    zs_var.set(defaults['zs'])
    zb_var.set(defaults['zb'])
    debye_x_var.set(defaults['debye_x'])
    debye_y_var.set(defaults['debye_y'])
    corto_detector_var.set(defaults['corto_detector'])
    sigma_mosaic_var.set(defaults['sigma_mosaic_deg'])
    gamma_mosaic_var.set(defaults['gamma_mosaic_deg'])
    eta_var.set(defaults['eta'])
    a_var.set(defaults['a'])
    c_var.set(defaults['c'])
    vmax_var.set(defaults['vmax'])
    center_x_var.set(defaults['center_x'])
    center_y_var.set(defaults['center_y'])
    tth_min_var.set(0.0)
    tth_max_var.set(80.0)
    phi_min_var.set(75.0)
    phi_max_var.set(105.0)
    show_1d_var.set(False)
    show_caked_2d_var.set(False)
    vmin_caked_var.set(0.0)
    vmax_caked_var.set(2000.0)

    # ALSO reset occupancies to default
    occ_var1.set(1.0)
    occ_var2.set(0.5)
    occ_var3.set(0.5)

    update_mosaic_cache()
    global last_simulation_signature
    last_simulation_signature = None
    schedule_update()

toggle_button = ttk.Button(
    text="Toggle Background",
    command=toggle_background
)
toggle_button.pack(side=tk.TOP, padx=5, pady=2)

switch_button = ttk.Button(
    text="Switch Background",
    command=switch_background
)
switch_button.pack(side=tk.TOP, padx=5, pady=2)

reset_button_top = ttk.Button(
    text="Reset to Defaults",
    command=reset_to_defaults
)
reset_button_top.pack(side=tk.TOP, padx=5, pady=2)

azimuthal_button = ttk.Button(
    text="Azim vs Radial Plot Demo",
    command=lambda: view_azimuthal_radial(
        simulate_diffraction(
            theta_initial=theta_initial_var.get(),
            gamma=gamma_var.get(),
            Gamma=Gamma_var.get(),
            chi=chi_var.get(),
            zs=zs_var.get(),
            zb=zb_var.get(),
            debye_x_value=debye_x_var.get(),
            debye_y_value=debye_y_var.get(),
            corto_detector_value=corto_detector_var.get(),
            miller=miller,
            intensities=intensities,
            image_size=image_size,
            av=a_var.get(),
            cv=c_var.get(),
            lambda_=lambda_,
            psi=psi,
            n2=n2,
            center=[center_x_var.get(), center_y_var.get()],
            num_samples=num_samples,
            divergence_sigma=divergence_sigma,
            bw_sigma=bw_sigma,
            sigma_mosaic_var=sigma_mosaic_var,
            gamma_mosaic_var=gamma_mosaic_var,
            eta_var=eta_var
        ),
        [center_x_var.get(), center_y_var.get()],
        {
            'pixel_size': 100e-6,
            'poni1': (center_x_var.get()) * 100e-6,
            'poni2': (center_y_var.get()) * 100e-6,
            'dist': corto_detector_var.get(),
            'rot1': np.deg2rad(Gamma_var.get()),
            'rot2': np.deg2rad(gamma_var.get()),
            'rot3': 0.0,
            'wavelength': wave_m
        }
    )
)
azimuthal_button.pack(side=tk.TOP, padx=5, pady=2)

progress_label_positions = ttk.Label(root, text="", wraplength=300, justify=tk.LEFT)
progress_label_positions.pack(side=tk.BOTTOM, padx=5)

progress_label_geometry = ttk.Label(root, text="")
progress_label_geometry.pack(side=tk.BOTTOM, padx=5)

progress_label = ttk.Label(root, text="", font=("Helvetica", 8))
progress_label.pack(side=tk.BOTTOM, padx=5)

chi_square_label = ttk.Label(root, text="Chi-Squared: ", font=("Helvetica", 8))
chi_square_label.pack(side=tk.BOTTOM, padx=5)

save_button = ttk.Button(
    text="Save Params",
    command=lambda: save_all_parameters(
        get_path("parameters_file"),
        theta_initial_var,
        gamma_var,
        Gamma_var,
        chi_var,
        zs_var,
        zb_var,
        debye_x_var,
        debye_y_var,
        corto_detector_var,
        sigma_mosaic_var,
        gamma_mosaic_var,
        eta_var,
        a_var,
        c_var,
        center_x_var,
        center_y_var
    )
)
save_button.pack(side=tk.TOP, padx=5, pady=2)

load_button = ttk.Button(
    text="Load Params",
    command=lambda: (
        progress_label.config(
            text=load_parameters(
                get_path("parameters_file"),
                theta_initial_var,
                gamma_var,
                Gamma_var,
                chi_var,
                zs_var,
                zb_var,
                debye_x_var,
                debye_y_var,
                corto_detector_var,
                sigma_mosaic_var,
                gamma_mosaic_var,
                eta_var,
                a_var,
                c_var,
                center_x_var,
                center_y_var
            )
        ),
        schedule_update()
    )
)
load_button.pack(side=tk.TOP, padx=5, pady=2)

# Frame for selecting which geometry params to fit
fit_frame = ttk.LabelFrame(root, text="Fit geometry parameters")
fit_frame.pack(side=tk.TOP, fill=tk.X, padx=5, pady=5)

fit_zb_var    = tk.BooleanVar(value=True)
fit_zs_var    = tk.BooleanVar(value=True)
fit_theta_var = tk.BooleanVar(value=True)  # theta_initial
fit_chi_var   = tk.BooleanVar(value=True)

ttk.Checkbutton(fit_frame, text="zb",    variable=fit_zb_var).pack(side=tk.LEFT, padx=2)
ttk.Checkbutton(fit_frame, text="zs",    variable=fit_zs_var).pack(side=tk.LEFT, padx=2)
ttk.Checkbutton(fit_frame, text="theta", variable=fit_theta_var).pack(side=tk.LEFT, padx=2)
ttk.Checkbutton(fit_frame, text="chi",   variable=fit_chi_var).pack(side=tk.LEFT, padx=2)


def on_fit_geometry_click():
    # Assemble params dict (must include all keys used by simulate_and_compare_hkl)
    params = {
        'av': a_var.get(),
        'cv': c_var.get(),
        'lambda_': lambda_,
        'psi': psi,
        'zs': zs_var.get(),
        'zb': zb_var.get(),
        'chi': chi_var.get(),
        'n2': n2,
        'beam_x_array': profile_cache['beam_x_array'],
        'beam_y_array': profile_cache['beam_y_array'],
        'theta_array': profile_cache['theta_array'],
        'phi_array': profile_cache['phi_array'],
        'sigma_mosaic_deg': sigma_mosaic_var.get(),
        'gamma_mosaic_deg': gamma_mosaic_var.get(),
        'eta': eta_var.get(),
        'wavelength_array': profile_cache['wavelength_array'],
        'debye_x': debye_x_var.get(),
        'debye_y': debye_y_var.get(),
        'center': [center_x_var.get(), center_y_var.get()],
        'theta_initial': theta_initial_var.get(),
        'uv1': np.array([1.0,0.0,0.0]),
        'uv2': np.array([0.0,1.0,0.0]),
        'corto_detector': corto_detector_var.get(),
        'gamma': gamma_var.get(),
        'Gamma': Gamma_var.get(),
    }

    # Build list of parameters to fit
    var_names = []
    if fit_zb_var.get():    var_names.append('zb')
    if fit_zs_var.get():    var_names.append('zs')
    if fit_theta_var.get(): var_names.append('theta_initial')
    if fit_chi_var.get():   var_names.append('chi')

    if not var_names:
        progress_label_geometry.config(text="No parameters selected!")
        return

    # Run least-squares fit (infinite tol → pure HKL matching)
    result = fit_geometry_parameters(
        miller, intensities, image_size,
        params, measured_peaks,
        var_names,
        pixel_tol=float('inf')
    )

    # Update sliders with fitted values
    for name, val in zip(var_names, result.x):
        if name == 'zb':            zb_var.set(val)
        elif name == 'zs':          zs_var.set(val)
        elif name == 'theta_initial': theta_initial_var.set(val)
        elif name == 'chi':         chi_var.set(val)

    # Redraw the figure with new geometry
    schedule_update()

    # Show summary
    rms = np.sqrt(np.mean(result.fun**2)) if result.fun.size else 0.0
    txt = "Fit complete:\n"
    txt += "\n".join(f"{n} = {v:.4f}" for n, v in zip(var_names, result.x))
    txt += f"\nRMS residual = {rms:.2f} px"
    progress_label_geometry.config(text=txt)
    
    # ─────────────────────────────────────────────────────────────────────
    # χ² minimisation (unchanged)
    result = fit_geometry_parameters(
        miller, intensities, image_size,
        params, measured_peaks,
        var_names,
        pixel_tol=float('inf')
    )
    # ─────────────────────────────────────────────────────────────────────
    # write the fitted values back into the sliders (unchanged)
    for name, val in zip(var_names, result.x):
        if   name == 'zb':            zb_var.set(val)
        elif name == 'zs':            zs_var.set(val)
        elif name == 'theta_initial': theta_initial_var.set(val)
        elif name == 'chi':           chi_var.set(val)

    schedule_update()         # causes a new simulation & redraw
    # ─────────────────────────────────────────────────────────────────────
    # ❶  RE-RUN THE COMPARISON WITH THE *FITTED* PARAMETERS
    #     (this picks up the brand-new slider values)
    fitted_params = dict(params)       # shallow copy
    fitted_params.update({
        'zb'            : zb_var.get(),
        'zs'            : zs_var.get(),
        'theta_initial' : theta_initial_var.get(),
        'chi'           : chi_var.get(),
    })

    (D, label_match, pixel_match, match_matrix,
     sim_coords, sim_millers,
     meas_coords, meas_millers) = simulate_and_compare_hkl(
        miller, intensities,            # same reflections
        image_size,
        fitted_params,                  #   ↖ fitted geometry!
        measured_peaks,
        pixel_tol=float('inf')          # keep *all* simulated peaks
    )

    # ─────────────────────────────────────────────────────────────────────
    # ❷  BUILD A UNIFIED LIST OF RECORDS
    export_recs = []

    #   ▸ simulated peaks
    for hkl, (x, y) in zip(sim_millers, sim_coords):
        export_recs.append({
            'source' : 'sim',
            'hkl'    : tuple(int(v) for v in hkl),
            'x'      : int(x),
            'y'      : int(y),
        })

    #   ▸ measured peaks  (stored exactly as in blobs.npy)
    for hkl, (x, y) in zip(meas_millers, meas_coords):
        export_recs.append({
            'source' : 'meas',
            'hkl'    : tuple(int(v) for v in hkl),
            'x'      : int(x),
            'y'      : int(y),
        })

    # ─────────────────────────────────────────────────────────────────────
    # ❸  SAVE AUTOMATICALLY INTO configured downloads directory

    download_dir = get_dir("downloads")

    stamp      = datetime.now().strftime("%Y%m%d_%H%M%S")
    save_path  = download_dir / f"matched_peaks_{stamp}.npy"

    np.save(save_path, np.array(export_recs, dtype=object), allow_pickle=True)

    progress_label_geometry.config(
        text=(progress_label_geometry.cget('text')
            + f'\n\nSaved {len(export_recs)} peak records →\n{save_path}')
    )
    # ─────────────────────────────────────────────────────────────────────

def on_fit_geometry_click():
    # first, reconstruct the same mosaic_params dict you use in do_update()
    mosaic_params = build_mosaic_params()


    # assemble the params dict with exactly the keys the optimizer expects
    params = {
        'a':                  a_var.get(),
        'c':                  c_var.get(),
        'lambda':             lambda_,          # not 'lambda_'
        'psi':                psi,
        'zs':                 zs_var.get(),
        'zb':                 zb_var.get(),
        'chi':                chi_var.get(),
        'n2':                 n2,
        'mosaic_params':      mosaic_params,
        'debye_x':            debye_x_var.get(),
        'debye_y':            debye_y_var.get(),
        'center':             [center_x_var.get(), center_y_var.get()],
        'theta_initial':      theta_initial_var.get(),
        'uv1':                np.array([1.0,0.0,0.0]),
        'uv2':                np.array([0.0,1.0,0.0]),
        'corto_detector':     corto_detector_var.get(),
        'gamma':              gamma_var.get(),
        'Gamma':              Gamma_var.get(),
    }

    # build the list of which of those to vary
    var_names = []
    if fit_zb_var.get():    var_names.append('zb')
    if fit_zs_var.get():    var_names.append('zs')
    if fit_theta_var.get(): var_names.append('theta_initial')
    if fit_chi_var.get():   var_names.append('chi')
    if not var_names:
        progress_label_geometry.config(text="No parameters selected!")
        return

    # now call the fitter
    result = fit_geometry_parameters(
        miller, intensities, image_size,
        params,
        measured_peaks,
        var_names,
        pixel_tol=float('inf')
    )

    # unpack fitted values back onto the sliders
    for name, val in zip(var_names, result.x):
        if name == 'zb':            zb_var.set(val)
        elif name == 'zs':          zs_var.set(val)
        elif name == 'theta_initial': theta_initial_var.set(val)
        elif name == 'chi':         chi_var.set(val)

    # redraw with the new geometry
    schedule_update()

    rms = np.sqrt(np.mean(result.fun**2)) if result.fun.size else 0.0
    txt = "Fit complete:\n" + \
          "\n".join(f"{n} = {v:.4f}" for n,v in zip(var_names, result.x)) + \
          f"\nRMS residual = {rms:.2f} px"
    progress_label_geometry.config(text=txt)

fit_button_geometry = ttk.Button(
    root,
    text="Fit Positions & Geometry",
    command=on_fit_geometry_click
)
fit_button_geometry.pack(side=tk.TOP, padx=5, pady=2)
fit_button_geometry.config(text="Fit Geometry (LSQ)", command=on_fit_geometry_click)

show_1d_var = tk.BooleanVar(value=False)
def toggle_1d_plots():
    schedule_update()

check_1d = ttk.Checkbutton(
    text="Show 1D Integration",
    variable=show_1d_var,
    command=toggle_1d_plots
)
check_1d.pack(side=tk.TOP, padx=5, pady=2)

show_caked_2d_var = tk.BooleanVar(value=False)
def toggle_caked_2d():
    schedule_update()

check_2d = ttk.Checkbutton(
    text="Show 2D Caking",
    variable=show_caked_2d_var,
    command=toggle_caked_2d
)
check_2d.pack(side=tk.TOP, padx=5, pady=2)

log_radial_var = tk.BooleanVar(value=False)
log_azimuth_var = tk.BooleanVar(value=False)

def toggle_log_radial():
    schedule_update()

def toggle_log_azimuth():
    schedule_update()

check_log_radial = ttk.Checkbutton(
    text="Log Radial",
    variable=log_radial_var,
    command=toggle_log_radial
)
check_log_radial.pack(side=tk.TOP, padx=5, pady=2)

check_log_azimuth = ttk.Checkbutton(
    text="Log Azimuth",
    variable=log_azimuth_var,
    command=toggle_log_azimuth
)
check_log_azimuth.pack(side=tk.TOP, padx=5, pady=2)

# Option to add fractional rods between integer L values
include_rods_var = tk.BooleanVar(value=include_rods_flag)
def toggle_rods():
    global include_rods_flag
    include_rods_flag = include_rods_var.get()
    update_occupancies()

check_rods = ttk.Checkbutton(
    text="Include Rods",
    variable=include_rods_var,
    command=toggle_rods
)
check_rods.pack(side=tk.TOP, padx=5, pady=2)

def save_1d_snapshot():
    """
    Save only the final 2D simulated image as a .npy file.
    """
    file_path = filedialog.asksaveasfilename(
        initialdir=get_dir("file_dialog_dir"),
        defaultextension=".npy",
        filetypes=[("NumPy files", "*.npy"), ("All files", "*.*")]
    )
    if not file_path:
        progress_label.config(text="No file path selected.")
        return
    
    if not file_path.lower().endswith(".npy"):
        file_path += ".npy"
    
    sim_img = last_1d_integration_data.get("simulated_2d_image")
    if sim_img is None:
        progress_label.config(text="No simulated image available to save!")
        return

    sim_img = np.asarray(sim_img, dtype=np.float64)
    try:
        np.save(file_path, sim_img, allow_pickle=False)
        progress_label.config(text=f"Saved simulated image to {file_path}")
    except Exception as e:
        progress_label.config(text=f"Error saving simulated image: {e}")

snapshot_button = ttk.Button(
    text="Save 1D Snapshot",
    command=save_1d_snapshot
)
snapshot_button.pack(side=tk.TOP, padx=5, pady=2)

def save_q_space_representation():
    file_path = filedialog.asksaveasfilename(
        defaultextension=".npy",
        filetypes=[("NumPy files", "*.npy"), ("All files", "*.*")],
        title="Save Q-Space Snapshot"
    )
    if not file_path:
        return

    param_dict = {
        "theta_initial": theta_initial_var.get(),
        "gamma": gamma_var.get(),
        "Gamma": Gamma_var.get(),
        "chi": chi_var.get(),
        "zs": zs_var.get(),
        "zb": zb_var.get(),
        "debye_x": debye_x_var.get(),
        "debye_y": debye_y_var.get(),
        "corto_detector": corto_detector_var.get(),
        "sigma_mosaic_deg": sigma_mosaic_var.get(),
        "gamma_mosaic_deg": gamma_mosaic_var.get(),
        "eta": eta_var.get(),
        "a": a_var.get(),
        "c": c_var.get(),
        "center_x": center_x_var.get(),
        "center_y": center_y_var.get(),
    }

    sim_buffer = np.zeros((image_size, image_size), dtype=np.float64)
    
    mosaic_params = {
        "beam_x_array": profile_cache.get("beam_x_array", []),
        "beam_y_array": profile_cache.get("beam_y_array", []),
        "theta_array":  profile_cache.get("theta_array", []),
        "phi_array":    profile_cache.get("phi_array", []),
        "wavelength_array": profile_cache.get("wavelength_array", []),
        "sigma_mosaic_deg": profile_cache.get("sigma_mosaic_deg", 0.0),
        "gamma_mosaic_deg": profile_cache.get("gamma_mosaic_deg", 0.0),
        "eta": profile_cache.get("eta", 0.0)
    }

    image_result, max_positions_local, q_data, q_count, _, _ = process_peaks_parallel(
        miller,
        intensities,
        image_size,
        a_var.get(),
        c_var.get(),
        lambda_,
        sim_buffer,
        corto_detector_var.get(),
        gamma_var.get(),
        Gamma_var.get(),
        chi_var.get(),
        psi,
        zs_var.get(),
        zb_var.get(),
        n2,
        mosaic_params["beam_x_array"],
        mosaic_params["beam_y_array"],
        mosaic_params["theta_array"],
        mosaic_params["phi_array"],
        mosaic_params["sigma_mosaic_deg"],
        mosaic_params["gamma_mosaic_deg"],
        mosaic_params["eta"],
        mosaic_params["wavelength_array"],
        debye_x_var.get(),
        debye_y_var.get(),
        [center_x_var.get(), center_y_var.get()],
        theta_initial_var.get(),
        np.array([1.0, 0.0, 0.0]),
        np.array([0.0, 1.0, 0.0]),
        save_flag=1
    )

    current_2d_display = global_image_buffer.copy()

    data_dict = {
        "parameters": param_dict,
        "q_data": q_data,
        "q_count": q_count,
        "image_2d": current_2d_display
    }
    np.save(file_path, data_dict, allow_pickle=True)
    progress_label.config(text=f"Saved Q-Space representation to {file_path}")

save_q_button = ttk.Button(
    text="Save Q-Space Snapshot",
    command=save_q_space_representation
)
save_q_button.pack(side=tk.TOP, padx=5, pady=2)

def save_1d_permutations():
    pass

save_1d_grid_button = ttk.Button(
    text="Save 1D Grid",
    command=save_1d_permutations
)
save_1d_grid_button.pack(side=tk.TOP, padx=5, pady=2)

def run_debug_simulation():

    gamma_val = float(gamma_var.get())
    Gamma_val = float(Gamma_var.get())
    chi_val   = float(chi_var.get())
    zs_val    = float(zs_var.get())
    zb_val    = float(zb_var.get())
    a_val     = float(a_var.get())
    c_val     = float(c_var.get())
    theta_val = float(theta_initial_var.get())
    dx_val    = float(debye_x_var.get())
    dy_val    = float(debye_y_var.get())
    corto_val = float(corto_detector_var.get())
    cx_val    = float(center_x_var.get())
    cy_val    = float(center_y_var.get())

    mosaic_params = {
        "beam_x_array": profile_cache.get("beam_x_array", []),
        "beam_y_array": profile_cache.get("beam_y_array", []),
        "theta_array":  profile_cache.get("theta_array", []),
        "phi_array":    profile_cache.get("phi_array", []),
        "wavelength_array": profile_cache.get("wavelength_array", []),
        "sigma_mosaic_deg": profile_cache.get("sigma_mosaic_deg", 0.0),
        "gamma_mosaic_deg": profile_cache.get("gamma_mosaic_deg", 0.0),
        "eta": profile_cache.get("eta", 0.0)
    }

    sim_buffer = np.zeros((image_size, image_size), dtype=np.float64)
    image_out, maxpos, qdata, qcount = process_peaks_parallel_debug(
        miller,
        intensities,
        image_size,
        a_val,
        c_val,
        lambda_,
        sim_buffer,
        corto_val,
        gamma_val,
        Gamma_val,
        chi_val,
        psi,
        zs_val,
        zb_val,
        n2,
        mosaic_params["beam_x_array"],
        mosaic_params["beam_y_array"],
        mosaic_params["theta_array"],
        mosaic_params["phi_array"],
        mosaic_params["sigma_mosaic_deg"],
        mosaic_params["gamma_mosaic_deg"],
        mosaic_params["eta"],
        mosaic_params["wavelength_array"],
        dx_val,
        dy_val,
        [cx_val, cy_val],
        theta_val,
        np.array([1.0, 0.0, 0.0]),
        np.array([0.0, 1.0, 0.0]),
        save_flag=1
    )

    dump_debug_log()
    progress_label.config(text="Debug simulation complete. Log saved.")

debug_button = ttk.Button(
    text="Run Debug Simulation",
    command=run_debug_simulation
)
debug_button.pack(side=tk.TOP, padx=5, pady=2)

def make_slider(label_str, min_val, max_val, init_val, step, parent, mosaic=False):
    var, scale = create_slider(
        label_str,
        min_val,
        max_val,
        init_val,
        step,
        parent,
        on_mosaic_slider_change if mosaic else schedule_update
    )
    return var, scale

theta_initial_var, theta_initial_scale = make_slider(
    'Theta Initial', 0.5, 30.0, defaults['theta_initial'], 0.01, left_col
)
gamma_var, gamma_scale = make_slider(
    'Gamma', -4, 4, defaults['gamma'], 0.001, left_col
)
Gamma_var, Gamma_scale = make_slider(
    'Detector Rotation Γ', -4, 4, defaults['Gamma'], 0.001, left_col
)
chi_var, chi_scale = make_slider(
    'Chi', -1, 1, defaults['chi'], 0.001, left_col
)
zs_var, zs_scale = make_slider(
    'Zs', -2.0e-3, 2e-3, defaults['zs'], 0.0001, left_col
)
zb_var, zb_scale = make_slider(
    'Zb', -2.0e-3, 2e-3, defaults['zb'], 0.0001, left_col
)
debye_x_var, debye_x_scale = make_slider(
    'Debye Qz', 0.0, 1.0, defaults['debye_x'], 0.001, left_col
)
debye_y_var, debye_y_scale = make_slider(
    'Debye Qr', 0.0, 1.0, defaults['debye_y'], 0.001, left_col
)
corto_detector_var, corto_detector_scale = make_slider(
    'CortoDetector', 0.0, 100e-3, defaults['corto_detector'], 0.1e-3, right_col
)
a_var, a_scale = make_slider(
    'a (Å)', 3.5, 8.0, defaults['a'], 0.01, right_col
)
c_var, c_scale = make_slider(
    'c (Å)', 20.0, 40.0, defaults['c'], 0.01, right_col
)
sigma_mosaic_var, sigma_mosaic_scale = make_slider(
    'σ Mosaic (deg)', 0.0, 5.0, defaults['sigma_mosaic_deg'], 0.01, right_col, mosaic=True
)
gamma_mosaic_var, gamma_mosaic_scale = make_slider(
    'γ Mosaic (deg)', 0.0, 5.0, defaults['gamma_mosaic_deg'], 0.01, right_col, mosaic=True
)
eta_var, eta_scale = make_slider(
    'η (fraction)', 0.0, 1.0, defaults['eta'], 0.001, right_col, mosaic=True
)
center_x_var, center_x_scale = make_slider(
    'Beam Center Row',
    center_default[0]-100.0,
    center_default[0]+100.0,
    defaults['center_x'],
    1.0,
    right_col
)
center_y_var, center_y_scale = make_slider(
    'Beam Center Col',
    center_default[1]-100.0,
    center_default[1]+100.0,
    defaults['center_y'],
    1.0,
    right_col
)

# Slider controlling contribution of the first CIF file, only if a second CIF
# was provided.
if has_second_cif:
    weight1_var, _ = make_slider(
        'CIF1 Weight', 0.0, 1.0, weight1, 0.01, right_col
    )
    weight2_var, _ = make_slider(
        'CIF2 Weight', 0.0, 1.0, weight2, 0.01, right_col
    )

    def update_weights(*args):
        """Recompute intensities using the current CIF weights."""
        global intensities, df_summary, last_simulation_signature
        w1 = weight1_var.get()
        w2 = weight2_var.get()
        intensities = w1 * intensities_cif1 + w2 * intensities_cif2
        max_I = intensities.max() if intensities.size else 0.0
        if max_I > 0:
            intensities = intensities * (100.0 / max_I)

        df_summary['Intensity'] = intensities
        last_simulation_signature = None
        schedule_update()

    weight1_var.trace_add('write', update_weights)
    weight2_var.trace_add('write', update_weights)
else:
    weight1_var = tk.DoubleVar(value=1.0)
    weight2_var = tk.DoubleVar(value=0.0)

vmax_slider.config(command=vmax_slider_command)
# ---------------------------------------------------------------------------
#  OCCUPANCY SLIDERS: Sliders for occ[0], occ[1], occ[2]
# ---------------------------------------------------------------------------
occ_var1 = tk.DoubleVar(value=1.0)
occ_var2 = tk.DoubleVar(value=1.0)
occ_var3 = tk.DoubleVar(value=1.0)

def update_occupancies(*args):
    """
    Re-run miller_generator with updated occupancies,
    then force the simulation to recalc.
    """
    global miller, intensities, degeneracy, details
    global df_summary, df_details
    global last_simulation_signature
    global SIM_MILLER1, SIM_INTENS1, SIM_MILLER2, SIM_INTENS2

    # Grab new occupancy values from the variables (they may have been updated via the slider or Entry)
    new_occ = [occ_var1.get(), occ_var2.get(), occ_var3.get()]

    global intensities_cif1, intensities_cif2
    m1, i1, d1, det1 = miller_generator(
        mx,
        cif_file,
        new_occ,
        lambda_,
        energy,
        intensity_threshold,
        two_theta_range,
    )
    if include_rods_var.get():
        m1, i1 = inject_fractional_reflections(m1, i1, mx)

    if has_second_cif:
        m2, i2, d2, det2 = miller_generator(
            mx,
            cif_file2,
            new_occ,
            lambda_,
            energy,
            intensity_threshold,
            two_theta_range,
        )
        if include_rods_var.get():
            m2, i2 = inject_fractional_reflections(m2, i2, mx)

        union = {tuple(h) for h in m1} | {tuple(h) for h in m2}
        miller = np.array(sorted(union), dtype=float)
        int1 = {tuple(h): v for h, v in zip(m1, i1)}
        int2 = {tuple(h): v for h, v in zip(m2, i2)}
        intensities_cif1 = np.array([int1.get(tuple(h), 0.0) for h in miller])
        intensities_cif2 = np.array([int2.get(tuple(h), 0.0) for h in miller])
        w1 = weight1_var.get()
        w2 = weight2_var.get()
        intensities = w1 * intensities_cif1 + w2 * intensities_cif2
        max_I = intensities.max() if intensities.size else 0.0
        if max_I > 0:
            intensities = intensities * (100.0 / max_I)

        SIM_MILLER1 = m1
        SIM_INTENS1 = i1
        SIM_MILLER2 = m2
        SIM_INTENS2 = i2

        degeneracy = np.array(
            [d1.get(tuple(h), 0) + d2.get(tuple(h), 0) for h in miller],
            dtype=np.int32,
        )
        details = [
            det1.get(tuple(h), []) + det2.get(tuple(h), [])
            for h in miller
        ]
    else:
        miller = m1
        intensities_cif1 = i1
        intensities_cif2 = np.zeros_like(intensities_cif1)
        intensities = intensities_cif1
        degeneracy = d1
        details = det1

        SIM_MILLER1 = m1
        SIM_INTENS1 = i1
        SIM_MILLER2 = np.empty((0,3), dtype=np.int32)
        SIM_INTENS2 = np.empty((0,), dtype=np.float64)

    # (Re-)build the summary DataFrame.
    df_summary = pd.DataFrame(miller, columns=['h', 'k', 'l'])
    df_summary['Intensity'] = intensities
    df_summary['Degeneracy'] = degeneracy
    df_summary['Details'] = [f"See Details Sheet - Group {i+1}" for i in range(len(df_summary))]

    # Re-build the details DataFrame.
    details_list = []
    for i, group_details in enumerate(details):
        for hkl, indiv_intensity in group_details:
            details_list.append({
                'Group': i+1,
                'h': hkl[0],
                'k': hkl[1],
                'l': hkl[2],
                'Individual Intensity': indiv_intensity
            })
    df_details = pd.DataFrame(details_list)

    # Reset the simulation signature so the next update is forced.
    last_simulation_signature = None
    schedule_update()

# Existing occupancy slider for site 1.
ttk.Label(right_col, text="Occupancy Site 1").pack(padx=5, pady=2)
occ_scale1 = ttk.Scale(
    right_col,
    from_=0.0,
    to=1.0,
    orient=tk.HORIZONTAL,
    variable=occ_var1,
    command=update_occupancies
)
occ_scale1.pack(fill=tk.X, padx=5, pady=2)

# Existing occupancy slider for site 2.
ttk.Label(right_col, text="Occupancy Site 2").pack(padx=5, pady=2)
occ_scale2 = ttk.Scale(
    right_col,
    from_=0.0,
    to=1.0,
    orient=tk.HORIZONTAL,
    variable=occ_var2,
    command=update_occupancies
)
occ_scale2.pack(fill=tk.X, padx=5, pady=2)

# Existing occupancy slider for site 3.
ttk.Label(right_col, text="Occupancy Site 3").pack(padx=5, pady=2)
occ_scale3 = ttk.Scale(
    right_col,
    from_=0.0,
    to=1.0,
    orient=tk.HORIZONTAL,
    variable=occ_var3,
    command=update_occupancies
)
occ_scale3.pack(fill=tk.X, padx=5, pady=2)

# --- Add numeric input fields and a Force Update button ---
occ_entry_frame = ttk.Frame(right_col)
occ_entry_frame.pack(fill=tk.X, padx=5, pady=5)

# Occupancy input for Site 1.
ttk.Label(occ_entry_frame, text="Input Occupancy Site 1:").grid(row=0, column=0, sticky="w", padx=5, pady=2)
occ_entry1 = ttk.Entry(occ_entry_frame, textvariable=occ_var1, width=5)
occ_entry1.grid(row=0, column=1, padx=5, pady=2)

# Occupancy input for Site 2.
ttk.Label(occ_entry_frame, text="Input Occupancy Site 2:").grid(row=1, column=0, sticky="w", padx=5, pady=2)
occ_entry2 = ttk.Entry(occ_entry_frame, textvariable=occ_var2, width=5)
occ_entry2.grid(row=1, column=1, padx=5, pady=2)

# Occupancy input for Site 3.
ttk.Label(occ_entry_frame, text="Input Occupancy Site 3:").grid(row=2, column=0, sticky="w", padx=5, pady=2)
occ_entry3 = ttk.Entry(occ_entry_frame, textvariable=occ_var3, width=5)
occ_entry3.grid(row=2, column=1, padx=5, pady=2)

# Button to force a full update (re-read occupancies and recalc everything).
force_update_button = ttk.Button(occ_entry_frame, text="Force Update", command=update_occupancies)
force_update_button.grid(row=3, column=0, columnspan=2, pady=5)

def main():
    """Entry point for running the GUI application."""

    params_file_path = get_path("parameters_file")
    if os.path.exists(params_file_path):
        load_parameters(
            params_file_path,
            theta_initial_var,
            gamma_var,
            Gamma_var,
            chi_var,
            zs_var,
            zb_var,
            debye_x_var,
            debye_y_var,
            corto_detector_var,
            sigma_mosaic_var,
            gamma_mosaic_var,
            eta_var,
            a_var,
            c_var,
            center_x_var,
            center_y_var
        )
        print("Loaded saved profile from", params_file_path)
    else:
        print("No saved profile found; using default parameters.")

    update_mosaic_cache()
    do_update()
    root.mainloop()


if __name__ == "__main__":
    main()<|MERGE_RESOLUTION|>--- conflicted
+++ resolved
@@ -203,7 +203,6 @@
 )
 
 # ---- convert the dict → arrays compatible with the downstream code ----
-<<<<<<< HEAD
 # stack-fault calculations return intensities for (h,k) rods sampled along L.
 # Build explicit (h,k,L) reflections for each L step.
 miller1_list = []
@@ -220,17 +219,7 @@
 miller1 = np.asarray(miller1_list, dtype=float)
 intens1 = np.asarray(intens1_list, dtype=np.float64)
 degeneracy1 = np.asarray(degeneracy1_list, dtype=np.int32)
-=======
-# stack-fault calculations return intensities for (h,k) rods as curves in L.
-# Downstream code expects discrete (h,k,l) reflections, so represent each rod
-# by a single l=0 entry using its peak intensity.
-miller1 = np.array([(h, k, 0) for h, k in ht_curves.keys()], dtype=np.int32)
-intens1 = np.fromiter((curve["I"].max() for curve in ht_curves.values()),
-                      dtype=np.float64)
-degeneracy1 = np.ones_like(intens1, dtype=np.int32)
-details1 = [[((h, k, 0), inten)]
-            for (h, k), inten in zip(ht_curves.keys(), intens1)]
->>>>>>> 1c9f4946
+
 
 has_second_cif = bool(cif_file2)
 if has_second_cif:
