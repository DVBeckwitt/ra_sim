#!/usr/bin/env python3

"""Main application entry point for running the Tk based GUI."""

import math
import os

# Enable debug messages automatically. Set RA_SIM_DEBUG=0 to disable.
os.environ.setdefault("RA_SIM_DEBUG", "0")
write_excel = False

import re
import argparse
import tempfile
from collections import defaultdict, namedtuple
from datetime import datetime
from pathlib import Path
import tkinter as tk
from tkinter import filedialog, ttk

import numpy as np
import sympy as sp
import matplotlib
import matplotlib.pyplot as plt
from matplotlib import cm
from matplotlib.colors import ListedColormap
import pyFAI
from pyFAI.integrator.azimuthal import AzimuthalIntegrator
from scipy.optimize import differential_evolution, least_squares
from skimage.metrics import mean_squared_error
import spglib
import OSC_Reader
from OSC_Reader import read_osc
import numba
import pandas as pd
import Dans_Diffraction as dif
import CifFile

from ra_sim.utils.stacking_fault import ht_Iinf_dict, ht_dict_to_arrays

from ra_sim.utils.calculations import IndexofRefraction
from ra_sim.io.file_parsing import parse_poni_file, Open_ASC
from ra_sim.utils.tools import (
    miller_generator,
    view_azimuthal_radial,
    detect_blobs,
    inject_fractional_reflections,
    build_intensity_dataframes,
)
from ra_sim.io.data_loading import (
    load_and_format_reference_profiles,
    save_all_parameters,
    load_parameters,
)
from ra_sim.fitting.optimization import (
    simulate_and_compare_hkl,
    fit_geometry_parameters,
)
from ra_sim.simulation.mosaic_profiles import generate_random_profiles
from ra_sim.simulation.diffraction import process_peaks_parallel
from ra_sim.simulation.diffraction_debug import (
    process_peaks_parallel_debug,
    dump_debug_log,
)
from ra_sim.simulation.simulation import simulate_diffraction
from ra_sim.gui.sliders import create_slider
from ra_sim.debug_utils import debug_print, is_debug_enabled


turbo = cm.get_cmap('turbo', 256)          # 256-step version of ‘turbo’
turbo_rgba = turbo(np.linspace(0, 1, 256))
turbo_rgba[0] = [1.0, 1.0, 1.0, 1.0]       # make the 0-bin white
turbo_white0 = ListedColormap(turbo_rgba, name='turbo_white0')
turbo_white0.set_bad('white')              # NaNs will also show white


# Force TkAgg backend to ensure GUI usage
matplotlib.use('TkAgg')
# Enable extra diagnostics when the RA_SIM_DEBUG environment variable is set.
DEBUG_ENABLED = is_debug_enabled()
if DEBUG_ENABLED:
    print("Debug mode active (RA_SIM_DEBUG=1)")
    from ra_sim.debug_utils import enable_numba_logging
    enable_numba_logging()
else:
    print("Debug mode off (set RA_SIM_DEBUG=1 for extra output)")


###############################################################################
#                          DATA & PARAMETER SETUP
###############################################################################
from ra_sim.path_config import get_path, get_dir

file_path = get_path("dark_image")
BI = read_osc(file_path)  # Dark (background) image

osc_files = get_path("osc_files")
file1 = read_osc(osc_files[0])
#file1 = read_osc(r"C:\Users\Kenpo\OneDrive\Research\Rigaku XRD\ORNL.07.25.2024\Varying\Images\Bi2Se3_5m_5d.osc")
file2 = read_osc(osc_files[1])
file3 = read_osc(osc_files[2])
file4 = read_osc(osc_files[3])

#bg1 = np.load(r"C:\Users\Kenpo\Downloads\background_6d.npy")
#bg2 = np.load(r"C:\Users\Kenpo\Downloads\background_10d.npy")
#bg3 = np.load(r"C:\Users\Kenpo\Downloads\background_15d.npy")
#bg4 = np.load(r"C:\Users\Kenpo\Downloads\background_30d.npy")

# Rotate and subtract dark image
files = [file1, file2, file3, file4]
#bg_data_list = [bg1, bg2, bg3, bg4]
#for i in range(len(files)):
#    files[i] = np.rot90(files[i], k=3) - BI

background_images = files

# Parse geometry
poni_file_path = get_path("geometry_poni")
parameters = parse_poni_file(poni_file_path)

Distance_CoR_to_Detector = parameters.get("Dist", 0.075)
Gamma_initial = parameters.get("Rot1", 0.0)
gamma_initial = parameters.get("Rot2", 0.0)
poni1 = parameters.get("Poni1", 0.0)
poni2 = parameters.get("Poni2", 0.0)
wave_m = parameters.get("Wavelength", 1e-10)
lambda_ = wave_m * 1e10  # Convert m -> Å

image_size = 3000
num_samples = 1000

# Approximate beam center
center_default = [
    (poni2 / (100e-6)),
    3000 - (poni1 / (100e-6))
]

mx = 19

# Optional override to compute intensities for a single (h,k) pair.
# When ``selected_hk`` is not ``None`` ``mx`` is ignored.
selected_hk = None

fwhm2sigma = 1 / (2 * math.sqrt(2 * math.log(2)))
divergence_sigma = math.radians(0.05 * fwhm2sigma)

sigma_mosaic = math.radians(0.8 * fwhm2sigma)
gamma_mosaic = math.radians(0.7 * fwhm2sigma)
eta = 0.0

theta_initial = 6.0
chi = 0.0
psi = 0.0
zb = 0.0
bw_sigma = 0.05e-3 * fwhm2sigma
zs = 0.0
debye_x = 0.0
debye_y = 0.0
n2 = IndexofRefraction()

bandwidth = 0.7 / 100  # 0.7%

# NOTE: We define the default occupancy for each site:
occ = [1.0, 1.0, 1.0]

# When enabled, additional fractional reflections ("rods")
# are injected between integer L values.
include_rods_flag = False

# Parameters and file paths.
cif_file = get_path("cif_file")
try:
    cif_file2 = get_path("cif_file2")
except KeyError:
    cif_file2 = None

# read with PyCifRW
cf    = CifFile.ReadCif(cif_file)
blk   = cf[list(cf.keys())[0]]

# pull the raw text
a_text = blk["_cell_length_a"]
b_text = blk["_cell_length_b"]
c_text = blk["_cell_length_c"]

# strip the '(uncertainty)' and cast
def parse_cif_num(txt):
    # match leading numeric part, e.g. '4.14070' out of '4.14070(3)'
    m = re.match(r"[-+0-9\.Ee]+", txt)
    if not m:
        raise ValueError(f"Can't parse '{txt}' as a number")
    return float(m.group(0))

av = parse_cif_num(a_text)
bv = parse_cif_num(b_text)
cv = parse_cif_num(c_text)

if cif_file2:
    cf2  = CifFile.ReadCif(cif_file2)
    blk2 = cf2[list(cf2.keys())[0]]
    a2_text = blk2.get("_cell_length_a")
    c2_text = blk2.get("_cell_length_c")
    av2 = parse_cif_num(a2_text) if a2_text else av
    cv2 = parse_cif_num(c2_text) if c2_text else cv
else:
    av2 = None
    cv2 = None
    
lambda_ = 1.54   # X-ray wavelength in Å (e.g., Cu Kα)
energy = 6.62607e-34 * 2.99792458e8 / (lambda_*1e-10) / (1.602176634e-19)    # keV
intensity_threshold = 1.0
two_theta_range = (0, 70)

# ---------------------------------------------------------------------------
# Default GUI/fit parameter values. These must be defined before any calls
# that reference them (e.g. ``ht_Iinf_dict`` below).
# ---------------------------------------------------------------------------
defaults = {
    'theta_initial': 5.0,
    'gamma': Gamma_initial,
    'Gamma': gamma_initial,
    'chi': 0.0,
    'zs': 0.0,
    'zb': 0.0,
    'debye_x': 0.0,
    'debye_y': 0.0,
    'corto_detector': Distance_CoR_to_Detector,
    'sigma_mosaic_deg': np.degrees(sigma_mosaic),
    'gamma_mosaic_deg': np.degrees(gamma_mosaic),
    'eta': 0.0,
    'a': av,
    'c': cv,
    'vmax': 1000,
    'p': 1.0,
    'center_x': center_default[0],
    'center_y': center_default[1],
}

# ---------------------------------------------------------------------------
# Replace the old miller_generator call with the new Hendricks–Teller helper.
# ---------------------------------------------------------------------------
ht_curves = ht_Iinf_dict(                 # ← new core
    cif_path=cif_file,
    hk_list=[selected_hk] if selected_hk else None,
    mx=None if selected_hk else mx,       # generates all (h,k) for |h|,|k|<mx
    occ=occ,                              # same occupancy-scaling rules
    p=defaults['p'],                      # disorder probability
    L_step=0.2,
    two_theta_max=two_theta_range[1],
    lambda_=lambda_,
)

# Cache the initial HT curves along with the occupancy and p values so that
# subsequent updates can reuse them unless these parameters change.  We also
# cache the converted arrays to avoid repeated dict→array conversions.
miller1, intens1, degeneracy1, details1 = ht_dict_to_arrays(ht_curves)
ht_curves_cache = {
    "curves": ht_curves,
    "arrays": (miller1, intens1, degeneracy1, details1),
}
_last_occ_for_ht = list(occ)
_last_p_for_ht = float(defaults['p'])
# ---- convert the dict → arrays compatible with the downstream code ----
debug_print("miller1 shape:", miller1.shape, "intens1 shape:", intens1.shape)
debug_print("miller1 sample:", miller1[:5])

if DEBUG_ENABLED:
    from ra_sim.debug_utils import check_ht_arrays
    check_ht_arrays(miller1, intens1)
    # Manual inspection snippet recommended in the README
    debug_print('miller1 dtype:', miller1.dtype, 'shape:', miller1.shape)
    debug_print('L range:', miller1[:, 2].min(), miller1[:, 2].max())
    debug_print('intens1 dtype:', intens1.dtype, 'min:', intens1.min(), 'max:', intens1.max())
    debug_print('miller1 contiguous:', miller1.flags['C_CONTIGUOUS'])
    debug_print('intens1 contiguous:', intens1.flags['C_CONTIGUOUS'])

has_second_cif = bool(cif_file2)
if has_second_cif:
    miller2, intens2, degeneracy2, details2 = miller_generator(
        mx,
        cif_file2,
        occ,
        lambda_,
        energy,
        intensity_threshold,
        two_theta_range,
    )
    if include_rods_flag:
        miller2, intens2 = inject_fractional_reflections(miller2, intens2, mx)
    union_set = {tuple(hkl) for hkl in miller1} | {tuple(hkl) for hkl in miller2}
    miller = np.array(sorted(union_set), dtype=float)
    debug_print("combined miller count:", miller.shape[0])

    int1_dict = {tuple(h): i for h, i in zip(miller1, intens1)}
    int2_dict = {tuple(h): i for h, i in zip(miller2, intens2)}
    deg_dict1 = {tuple(h): d for h, d in zip(miller1, degeneracy1)}
    deg_dict2 = {tuple(h): d for h, d in zip(miller2, degeneracy2)}
    details_dict1 = {tuple(miller1[i]): details1[i] for i in range(len(miller1))}
    details_dict2 = {tuple(miller2[i]): details2[i] for i in range(len(miller2))}

    intensities_cif1 = np.array([int1_dict.get(tuple(h), 0.0) for h in miller])
    intensities_cif2 = np.array([int2_dict.get(tuple(h), 0.0) for h in miller])
    degeneracy = np.array(
        [deg_dict1.get(tuple(h), 0) + deg_dict2.get(tuple(h), 0) for h in miller],
        dtype=np.int32,
    )
    details = [
        details_dict1.get(tuple(h), []) + details_dict2.get(tuple(h), [])
        for h in miller
    ]

    weight1 = 0.5
    weight2 = 0.5
    intensities = weight1 * intensities_cif1 + weight2 * intensities_cif2
    max_I = intensities.max() if intensities.size else 0.0
    if max_I > 0:
        intensities = intensities * (100.0 / max_I)
    miller1_sim = miller1
    intensities1_sim = intens1
    miller2_sim = miller2
    intensities2_sim = intens2
else:
    miller = miller1
    intensities_cif1 = intens1
    intensities_cif2 = np.zeros_like(intensities_cif1)
    degeneracy = degeneracy1
    details = details1
    weight1 = 1.0
    weight2 = 0.0
    intensities = intensities_cif1.copy()
    miller1_sim = miller1
    intensities1_sim = intens1
    miller2_sim = np.empty((0,3), dtype=np.int32)
    intensities2_sim = np.empty((0,), dtype=np.float64)
    debug_print("single CIF miller count:", miller.shape[0])

# Save simulation data for later use
SIM_MILLER1 = miller1_sim
SIM_INTENS1 = intensities1_sim
SIM_MILLER2 = miller2_sim
SIM_INTENS2 = intensities2_sim

# Build summary and details dataframes using the helper.
df_summary, df_details = build_intensity_dataframes(
    miller, intensities, degeneracy, details
)

if write_excel:
    # Save the initial intensities to Excel in the configured downloads
    # directory.
    download_dir = get_dir("downloads")
    excel_path = download_dir / "miller_intensities.xlsx"

    with pd.ExcelWriter(excel_path, engine='xlsxwriter') as writer:
        df_summary.to_excel(writer, sheet_name='Summary', index=False)
        df_details.to_excel(writer, sheet_name='Details', index=False)

        workbook  = writer.book
        summary_sheet = writer.sheets['Summary']
        details_sheet = writer.sheets['Details']

        header_format = workbook.add_format({
            'bold': True,
            'text_wrap': True,
            'valign': 'vcenter',
            'align': 'center',
            'fg_color': '#4F81BD',
            'font_color': '#FFFFFF',
            'border': 1
        })
        for col_num, col_name in enumerate(df_summary.columns):
            summary_sheet.write(0, col_num, col_name, header_format)
            summary_sheet.set_column(col_num, col_num, 18)

        header_format_details = workbook.add_format({
            'bold': True,
            'text_wrap': True,
            'valign': 'vcenter',
            'align': 'center',
            'fg_color': '#4BACC6',
            'font_color': '#FFFFFF',
            'border': 1
        })
        for col_num, col_name in enumerate(df_details.columns):
            details_sheet.write(0, col_num, col_name, header_format_details)
            details_sheet.set_column(col_num, col_num, 18)

        last_row = len(df_summary) + 1
        summary_sheet.conditional_format(f'D2:D{last_row}', {
            'type': '3_color_scale',
            'min_color': '#FFFFFF',
            'mid_color': '#FFEB84',
            'max_color': '#FF0000'
        })

        zebra_format = workbook.add_format({'bg_color': '#F2F2F2'})
        for row in range(1, len(df_details) + 1):
            if row % 2 == 1:
                details_sheet.set_row(row, cell_format=zebra_format)

    print(f"Excel file saved at {excel_path}")

# Zero out beamstop region near center
row_center = int(center_default[0])
col_center = int(center_default[1])
half_size = 40

for bg in background_images:
    rmin = max(0, row_center - half_size)
    rmax = min(bg.shape[0], row_center + half_size)
    cmin = max(0, col_center - half_size)
    cmax = min(bg.shape[1], col_center + half_size)
    bg[rmin:rmax, cmin:cmax] = 0.0

current_background_image = background_images[0]
current_background_index = 0
background_visible = True

measured_peaks = np.load(get_path("measured_peaks"), allow_pickle=True)

###############################################################################
#                                  TK SETUP
###############################################################################
root = tk.Tk()
root.title("Controls and Sliders")

fig_window = tk.Toplevel(root)
fig_window.title("Main Figure")
fig_frame = ttk.Frame(fig_window)
fig_frame.pack(side=tk.LEFT, fill=tk.BOTH, expand=True)

canvas_frame = ttk.Frame(fig_frame)
canvas_frame.pack(side=tk.TOP, fill=tk.BOTH, expand=True)

vmax_frame = ttk.Frame(fig_frame)
vmax_frame.pack(side=tk.BOTTOM, fill=tk.X)

fig, ax = plt.subplots(figsize=(8, 8))
canvas = matplotlib.backends.backend_tkagg.FigureCanvasTkAgg(fig, master=canvas_frame)
canvas.get_tk_widget().pack(side=tk.TOP, fill=tk.BOTH, expand=True)

global_image_buffer = np.zeros((image_size, image_size), dtype=np.float64)
unscaled_image_global = None

# ── replace the original imshow call ────────────────────────────
image_display = ax.imshow(
    global_image_buffer,
    cmap=turbo_white0,     # ← use the custom map
    vmin=0,
    vmax=1000,
    alpha=0.5,
    zorder=1,
    origin='upper'
)


background_display = ax.imshow(
    current_background_image,
    cmap='turbo',
    vmin=0,
    vmax=1e3,
    zorder=0,
    origin='upper'
)
# ---------------------------------------------------------------------------
#  helper – returns a fully populated, *consistent* mosaic_params dict
# ---------------------------------------------------------------------------
def build_mosaic_params():
    return {
        "beam_x_array":       profile_cache["beam_x_array"],
        "beam_y_array":       profile_cache["beam_y_array"],
        "theta_array":        profile_cache["theta_array"],
        "phi_array":          profile_cache["phi_array"],
        "wavelength_array":   profile_cache["wavelength_array"],   #  <<< name fixed
        "sigma_mosaic_deg":   sigma_mosaic_var.get(),
        "gamma_mosaic_deg":   gamma_mosaic_var.get(),
        "eta":                eta_var.get(),
    }

colorbar_main = fig.colorbar(image_display, ax=ax, label='Intensity', shrink=0.6, pad=0.02)

# Additional colorbar axis for caked 2D (not used in basic 1D, but reserved)
caked_cbar_ax = fig.add_axes([0.92, 0.1, 0.02, 0.8])
caked_cbar_ax.set_visible(False)
caked_colorbar = fig.colorbar(image_display, cax=caked_cbar_ax)
caked_colorbar.set_label('Intensity (binned)')
caked_colorbar.ax.set_visible(False)

center_marker, = ax.plot(
    center_default[1],
    center_default[0],
    'ro',
    markersize=5,
    zorder=2
)

ax.set_xlim(0, image_size)
ax.set_ylim(row_center, 0)
plt.subplots_adjust(left=0.05, right=0.95, top=0.95, bottom=0.05)
plt.title('Simulated Diffraction Pattern')
plt.xlabel('X (pixels)')
plt.ylabel('Y (pixels)')
canvas.draw()

# -----------------------------------------------------------
# 1)  Highlight‑marker that we can move each click
# -----------------------------------------------------------
selected_peak_marker, = ax.plot([], [], 'ys',  # yellow square outline
                               markersize=8, markerfacecolor='none',
                               linewidth=1.5, zorder=6)
selected_peak_marker.set_visible(False)

# -----------------------------------------------------------
# 2)  Mouse‑click handler
# -----------------------------------------------------------
def on_canvas_click(event):
    if event.inaxes is not ax or event.xdata is None:
        return                               # click was outside the image
    if not peak_positions:                   # no simulation yet
        progress_label_positions.config(text="Run a simulation first.")
        return

    # (x,y) from Matplotlib → integer detector pixels
    cx, cy = int(round(event.xdata)), int(round(event.ydata))

    # Find nearest stored peak
    best_i, best_d2 = -1, float("inf")
    for i, (px, py) in enumerate(peak_positions):
        if px < 0:              # invalid entries kept as (-1,-1)
            continue
        d2 = (px - cx)**2 + (py - cy)**2
        if d2 < best_d2:
            best_i, best_d2 = i, d2

    if best_i == -1:
        progress_label_positions.config(text="No peaks on screen.")
        return

    # Update GUI
    px, py      = peak_positions[best_i]
    H,K,L       = peak_millers[best_i]
    I           = peak_intensities[best_i]
    selected_peak_marker.set_data([px], [py])
    selected_peak_marker.set_visible(True)

    progress_label_positions.config(
        text=f"Nearest peak: HKL=({H} {K} {L})  "
             f"pixel=({px},{py})  Δ={best_d2**0.5:.1f}px  I={I:.2g}"
    )
    canvas.draw_idle()

# -----------------------------------------------------------
# 3)  Bind the handler
# -----------------------------------------------------------
canvas.mpl_connect('button_press_event', on_canvas_click)


# ---------------------------------------------------------------------------
# Separate "vmax" for normal 2D vs. caked 2D images
# ---------------------------------------------------------------------------
vmax_label = ttk.Label(vmax_frame, text="Max Value (Normal)")
vmax_label.pack(side=tk.LEFT, padx=5)

vmax_var = tk.DoubleVar(value=defaults['vmax'])

def vmax_slider_command(val):
    v = float(val)
    vmax_var.set(v)
    schedule_update()

vmax_slider = ttk.Scale(
    vmax_frame,
    from_=0,
    to=3000,
    orient=tk.HORIZONTAL,
    variable=vmax_var,
    command=vmax_slider_command
)
vmax_slider.pack(side=tk.LEFT, fill=tk.X, expand=True, padx=5)

# Frame for caked vrange
caked_vrange_frame = ttk.Frame(fig_frame)
caked_vrange_frame.pack(side=tk.BOTTOM, fill=tk.X)

vmin_caked_label = ttk.Label(caked_vrange_frame, text="vmin (Caked)")
vmin_caked_label.pack(side=tk.LEFT, padx=5)

vmin_caked_var = tk.DoubleVar(value=0.0)
def vmin_caked_slider_command(val):
    v = float(val)
    vmin_caked_var.set(v)
    schedule_update()

vmin_caked_slider = ttk.Scale(
    caked_vrange_frame,
    from_=0,
    to=1000,
    orient=tk.HORIZONTAL,
    variable=vmin_caked_var,
    command=vmin_caked_slider_command
)
vmin_caked_slider.pack(side=tk.LEFT, fill=tk.X, expand=True, padx=5)

vmax_caked_label = ttk.Label(caked_vrange_frame, text="vmax (Caked)")
vmax_caked_label.pack(side=tk.LEFT, padx=5)

vmax_caked_var = tk.DoubleVar(value=2000.0)
def vmax_caked_slider_command(val):
    v = float(val)
    vmax_caked_var.set(v)
    schedule_update()

vmax_caked_slider = ttk.Scale(
    caked_vrange_frame,
    from_=0,
    to=5000,
    orient=tk.HORIZONTAL,
    variable=vmax_caked_var,
    command=vmax_caked_slider_command
)
vmax_caked_slider.pack(side=tk.LEFT, fill=tk.X, expand=True, padx=5)

slider_frame = ttk.Frame(root, padding=10)
slider_frame.pack(side=tk.LEFT, fill=tk.Y)

left_col = ttk.Frame(slider_frame)
left_col.pack(side=tk.LEFT, fill=tk.BOTH, expand=True)

right_col = ttk.Frame(slider_frame)
right_col.pack(side=tk.LEFT, fill=tk.BOTH, expand=True)

plot_frame_1d = ttk.Frame(root)
plot_frame_1d.pack(side=tk.RIGHT, fill=tk.BOTH, expand=True)

fig_1d, (ax_1d_radial, ax_1d_azim) = plt.subplots(2, 1, figsize=(5, 8))
canvas_1d = matplotlib.backends.backend_tkagg.FigureCanvasTkAgg(fig_1d, master=plot_frame_1d)
canvas_1d.get_tk_widget().pack(side=tk.TOP, fill=tk.BOTH, expand=True)

line_1d_rad, = ax_1d_radial.plot([], [], 'b-', label='Simulated (2θ)')
line_1d_rad_bg, = ax_1d_radial.plot([], [], 'r--', label='Background (2θ)')
ax_1d_radial.legend()
ax_1d_radial.set_xlabel('2θ (degrees)')
ax_1d_radial.set_ylabel('Intensity')
ax_1d_radial.set_title('Radial Integration (2θ)')

line_1d_az, = ax_1d_azim.plot([], [], 'b-', label='Simulated (φ)')
line_1d_az_bg, = ax_1d_azim.plot([], [], 'r--', label='Background (φ)')
ax_1d_azim.legend()
ax_1d_azim.set_xlabel('Azimuth (degrees)')
ax_1d_azim.set_ylabel('Intensity')
ax_1d_azim.set_title('Azimuthal Integration (φ)')

canvas_1d.draw()

tth_min_var = tk.DoubleVar(value=0.0)
tth_max_var = tk.DoubleVar(value=60.0)
phi_min_var = tk.DoubleVar(value=-15.0)
phi_max_var = tk.DoubleVar(value=15.0)

tth_min_label_var = tk.StringVar(value=f"{tth_min_var.get():.1f}")
tth_max_label_var = tk.StringVar(value=f"{tth_max_var.get():.1f}")
phi_min_label_var = tk.StringVar(value=f"{phi_min_var.get():.1f}")
phi_max_label_var = tk.StringVar(value=f"{phi_max_var.get():.1f}")

def tth_min_slider_command(val):
    val_f = float(val)
    tth_min_var.set(val_f)
    tth_min_label_var.set(f"{val_f:.1f}")
    schedule_update()

def tth_max_slider_command(val):
    val_f = float(val)
    tth_max_var.set(val_f)
    tth_max_label_var.set(f"{val_f:.1f}")
    schedule_update()

def phi_min_slider_command(val):
    val_f = float(val)
    phi_min_var.set(val_f)
    phi_min_label_var.set(f"{val_f:.1f}")
    schedule_update()

def phi_max_slider_command(val):
    val_f = float(val)
    phi_max_var.set(val_f)
    phi_max_label_var.set(f"{val_f:.1f}")
    schedule_update()

range_frame = ttk.LabelFrame(plot_frame_1d, text="Integration Ranges")
range_frame.pack(side=tk.TOP, fill=tk.X, pady=5)

tth_min_container = ttk.Frame(range_frame)
tth_min_container.pack(side=tk.TOP, fill=tk.X, pady=2)
ttk.Label(tth_min_container, text="2θ Min (°):").pack(side=tk.LEFT, padx=5)
tth_min_slider = ttk.Scale(
    tth_min_container,
    from_=0.0,
    to=90.0,
    orient=tk.HORIZONTAL,
    variable=tth_min_var,
    command=tth_min_slider_command
)
tth_min_slider.pack(side=tk.LEFT, fill=tk.X, expand=True, padx=5)
ttk.Label(tth_min_container, textvariable=tth_min_label_var, width=5).pack(side=tk.LEFT, padx=5)

tth_max_container = ttk.Frame(range_frame)
tth_max_container.pack(side=tk.TOP, fill=tk.X, pady=2)
ttk.Label(tth_max_container, text="2θ Max (°):").pack(side=tk.LEFT, padx=5)
tth_max_slider = ttk.Scale(
    tth_max_container,
    from_=0.0,
    to=90.0,
    orient=tk.HORIZONTAL,
    variable=tth_max_var,
    command=tth_max_slider_command
)
tth_max_slider.pack(side=tk.LEFT, fill=tk.X, expand=True, padx=5)
ttk.Label(tth_max_container, textvariable=tth_max_label_var, width=5).pack(side=tk.LEFT, padx=5)

phi_min_container = ttk.Frame(range_frame)
phi_min_container.pack(side=tk.TOP, fill=tk.X, pady=2)
ttk.Label(phi_min_container, text="φ Min (°):").pack(side=tk.LEFT, padx=5)
phi_min_slider = ttk.Scale(
    phi_min_container,
    from_=-90.0,
    to=90.0,
    orient=tk.HORIZONTAL,
    variable=phi_min_var,
    command=phi_min_slider_command
)
phi_min_slider.pack(side=tk.LEFT, fill=tk.X, expand=True, padx=5)
ttk.Label(phi_min_container, textvariable=phi_min_label_var, width=5).pack(side=tk.LEFT, padx=5)

phi_max_container = ttk.Frame(range_frame)
phi_max_container.pack(side=tk.TOP, fill=tk.X, pady=2)
ttk.Label(phi_max_container, text="φ Max (°):").pack(side=tk.LEFT, padx=5)
phi_max_slider = ttk.Scale(
    phi_max_container,
    from_=-90.0,
    to=90.0,
    orient=tk.HORIZONTAL,
    variable=phi_max_var,
    command=phi_max_slider_command
)
phi_max_slider.pack(side=tk.LEFT, fill=tk.X, expand=True, padx=5)
ttk.Label(phi_max_container, textvariable=phi_max_label_var, width=5).pack(side=tk.LEFT, padx=5)

def caking(data, ai):
    return ai.integrate2d(
        data,
        npt_rad=1000,
        npt_azim=720,
        correctSolidAngle=True,
        method="lut",
        unit="2th_deg"
    )

def caked_up(res2, tth_min, tth_max, phi_min, phi_max):
    intensity = res2.intensity
    radial_2theta = res2.radial
    azimuth_vals = res2.azimuthal

    mask_rad = (radial_2theta >= tth_min) & (radial_2theta <= tth_max)
    radial_filtered = radial_2theta[mask_rad]

    mask_az = (azimuth_vals >= phi_min) & (azimuth_vals <= phi_max)
    azimuth_sub = azimuth_vals[mask_az]

    intensity_sub = intensity[np.ix_(mask_az, mask_rad)]
    intensity_vs_2theta = np.sum(intensity_sub, axis=0)
    intensity_vs_phi = np.sum(intensity_sub, axis=1)

    return intensity_vs_2theta, intensity_vs_phi, azimuth_sub, radial_filtered

profile_cache = {}
last_1d_integration_data = {
    "radials_sim": None,
    "intensities_2theta_sim": None,
    "azimuths_sim": None,
    "intensities_azimuth_sim": None,
    "radials_bg": None,
    "intensities_2theta_bg": None,
    "azimuths_bg": None,
    "intensities_azimuth_bg": None,
    "simulated_2d_image": None
}

last_res2_background = None
last_res2_sim = None

def update_mosaic_cache():
    """
    Regenerate random mosaic profiles if mosaic sliders changed.
    """
    global profile_cache
    (beam_x_array,
     beam_y_array,
     theta_array,
     phi_array,
     wavelength_array) = generate_random_profiles(
         num_samples=num_samples,
         divergence_sigma=divergence_sigma,
         bw_sigma=bw_sigma,
         lambda0=lambda_,
         bandwidth=bandwidth
     )

    profile_cache = {
        "beam_x_array": beam_x_array,
        "beam_y_array": beam_y_array,
        "theta_array": theta_array,
        "phi_array": phi_array,
        "wavelength_array": wavelength_array,
        "sigma_mosaic_deg": sigma_mosaic_var.get(),
        "gamma_mosaic_deg": gamma_mosaic_var.get(),
        "eta": eta_var.get()
    }

def on_mosaic_slider_change(*args):
    update_mosaic_cache()
    schedule_update()

line_rmin, = ax.plot([], [], color='white', linestyle='-', linewidth=2, zorder=5)
line_rmax, = ax.plot([], [], color='white', linestyle='-', linewidth=2, zorder=5)
line_amin, = ax.plot([], [], color='cyan', linestyle='-', linewidth=2, zorder=5)
line_amax, = ax.plot([], [], color='cyan', linestyle='-', linewidth=2, zorder=5)

update_pending = None
occupancy_update_pending = None
def schedule_update():
    global update_pending
    if update_pending is not None:
        root.after_cancel(update_pending)
    update_pending = root.after(100, do_update)

def _run_update_occupancies():
    global occupancy_update_pending
    occupancy_update_pending = None
    update_occupancies()

def schedule_update_occupancies(*args):
    global occupancy_update_pending
    if occupancy_update_pending is not None:
        root.after_cancel(occupancy_update_pending)
    occupancy_update_pending = root.after(300, _run_update_occupancies)

peak_positions = []
peak_millers = []
peak_intensities = []

prev_background_visible = True
last_bg_signature = None
last_sim_signature = None
last_simulation_signature = None
stored_max_positions_local = None
stored_sim_image = None

###############################################################################
#                              MAIN UPDATE
###############################################################################
def do_update():
    global update_pending, last_simulation_signature
    global unscaled_image_global, background_visible
    global stored_max_positions_local, stored_sim_image
    global SIM_MILLER1, SIM_INTENS1, SIM_MILLER2, SIM_INTENS2
    global av2, cv2

    update_pending = None

    gamma_updated      = float(gamma_var.get())
    Gamma_updated      = float(Gamma_var.get())
    chi_updated        = float(chi_var.get())
    zs_updated         = float(zs_var.get())
    zb_updated         = float(zb_var.get())
    a_updated          = float(a_var.get())
    c_updated          = float(c_var.get())
    theta_init_up      = float(theta_initial_var.get())
    debye_x_updated    = float(debye_x_var.get())
    debye_y_updated    = float(debye_y_var.get())
    corto_det_up       = float(corto_detector_var.get())
    center_x_up        = float(center_x_var.get())
    center_y_up        = float(center_y_var.get())

    center_marker.set_xdata([center_y_up])
    center_marker.set_ydata([center_x_up])
    center_marker.set_visible(False)

    mosaic_params = build_mosaic_params()


    def get_sim_signature():
        return (
            round(gamma_updated, 6),
            round(Gamma_updated, 6),
            round(chi_updated, 6),
            round(zs_updated, 9),
            round(zb_updated, 9),
            round(debye_x_updated, 6),
            round(debye_y_updated, 6),
            round(a_updated, 6),
            round(c_updated, 6),
            round(theta_init_up, 6),
            round(center_x_up, 3),
            round(center_y_up, 3),
            round(mosaic_params["sigma_mosaic_deg"], 6),
            round(mosaic_params["gamma_mosaic_deg"], 6),
            round(mosaic_params["eta"], 6)
        )

    # 1 – place near other globals

    # … inside do_update() …
    global stored_max_positions_local        # <- add

    new_sim_sig = get_sim_signature()
    global peak_positions, peak_millers, peak_intensities
    if new_sim_sig != last_simulation_signature:
        last_simulation_signature = new_sim_sig
        peak_positions.clear()
        peak_millers.clear()
        peak_intensities.clear()

        def run_one(miller_arr, intens_arr, a_val, c_val):
<<<<<<< HEAD
            """Wrapper to call :func:`process_peaks_parallel` safely."""
            # Ensure arrays passed to the JIT routine are contiguous ``float64``.
            # Some helper routines may return ``int32`` arrays which trigger a
            # Numba ``array_to_array`` assertion when implicitly cast.  Explicit
            # conversion avoids the error.
=======

>>>>>>> f19679fc
            miller_arr = np.ascontiguousarray(miller_arr, dtype=np.float64)
            intens_arr = np.ascontiguousarray(intens_arr, dtype=np.float64)

            buf = np.zeros((image_size, image_size), dtype=np.float64)
            if DEBUG_ENABLED:
                debug_print(
                    "process_peaks_parallel with", miller_arr.shape[0], "reflections"
                )
                if not np.all(np.isfinite(miller_arr)):
                    debug_print("Non-finite miller indices detected")
                if not np.all(np.isfinite(intens_arr)):
                    debug_print("Non-finite intensities detected")
            return process_peaks_parallel(
                miller_arr,
                intens_arr,
                image_size,
<<<<<<< HEAD
                a_val,
                c_val,
                lambda_,
                buf,
                corto_det_up,
                gamma_updated,
                Gamma_updated,
                chi_updated,
                psi,
                zs_updated,
                zb_updated,
                n2,
                np.ascontiguousarray(mosaic_params["beam_x_array"], dtype=np.float64),
                np.ascontiguousarray(mosaic_params["beam_y_array"], dtype=np.float64),
                np.ascontiguousarray(mosaic_params["theta_array"], dtype=np.float64),
                np.ascontiguousarray(mosaic_params["phi_array"], dtype=np.float64),
=======
                a_val, c_val, lambda_,
                buf, corto_det_up,
                gamma_updated, Gamma_updated, chi_updated, psi,
                zs_updated, zb_updated, n2,
                mosaic_params["beam_x_array"],
                mosaic_params["beam_y_array"],
                mosaic_params["theta_array"],
                mosaic_params["phi_array"],
>>>>>>> f19679fc
                mosaic_params["sigma_mosaic_deg"],
                mosaic_params["gamma_mosaic_deg"],
                mosaic_params["eta"],
                np.ascontiguousarray(mosaic_params["wavelength_array"], dtype=np.float64),
                debye_x_updated,
                debye_y_updated,
                np.array([center_x_up, center_y_up], dtype=np.float64),
                theta_init_up,
                np.array([1.0, 0.0, 0.0]),
                np.array([0.0, 1.0, 0.0]),
                save_flag=0,
            )

        img1, maxpos1, _, _, _, _ = run_one(SIM_MILLER1, SIM_INTENS1, a_updated, c_updated)
        if SIM_MILLER2.size > 0:
            img2, maxpos2, _, _, _, _ = run_one(SIM_MILLER2, SIM_INTENS2, av2, cv2)
        else:
            img2 = np.zeros_like(img1)
            maxpos2 = []

        w1 = weight1_var.get()
        w2 = weight2_var.get()
        updated_image = w1 * img1 + w2 * img2
        max_positions_local = list(maxpos1) + list(maxpos2)
        stored_max_positions_local = max_positions_local
        stored_sim_image = updated_image
    else:
        # fall back to the cached arrays
        if stored_max_positions_local is None:
            # first run after programme start – force a simulation
            last_simulation_signature = None
            return do_update()          # re-enter with computation path
        max_positions_local = stored_max_positions_local
        updated_image       = stored_sim_image
    
    # ───── NEW: build peak lists from hit_tables ───────────────────────────
    peak_positions.clear()
    peak_millers.clear()
    peak_intensities.clear()

    # hit_tables is a numba.typed.List of 2-D arrays, one per reflection
    for tbl in max_positions_local:
        if tbl.shape[0] == 0:          # nothing recorded for this HKL
            continue
        # each row → (I  xpix  ypix  ϕ  H  K  L)
        for row in tbl:
            I, xpix, ypix, _phi, H, K, L = row
            if not (np.isfinite(xpix) and np.isfinite(ypix)):
                continue
            cx = int(round(xpix))
            cy = int(round(ypix))
            peak_positions.append((cx, cy))      # (column,x) == (MPL x)
            peak_intensities.append(I)
            peak_millers.append((int(H), int(K), int(L)))

        # Store the unscaled image globally
        unscaled_image_global = updated_image

    def scale_image_for_display(unscaled_img):
        if unscaled_img is None:
            return np.zeros((image_size, image_size), dtype=np.float64)
        disp_img = unscaled_img.copy()
        if current_background_image is not None:
            max_bg = np.max(current_background_image)
            max_sim = np.max(disp_img)
            if (max_bg > 0) and (max_sim > 0):
                disp_img *= (max_bg / max_sim)
        return disp_img

    disp_image = scale_image_for_display(unscaled_image_global)
    global_image_buffer[:] = disp_image

    # Check if we show caked 2D
    if show_caked_2d_var.get() and unscaled_image_global is not None:
        image_display.set_clim(vmin_caked_var.get(), vmax_caked_var.get())
    else:
        image_display.set_clim(0, vmax_var.get())

    image_display.set_data(global_image_buffer)

    background_display.set_visible(background_visible)
    if background_visible:
        background_display.set_data(current_background_image)
    else:
        background_display.set_data(np.zeros_like(current_background_image))

    try:
        norm_sim = (global_image_buffer / np.max(global_image_buffer)
                    if np.max(global_image_buffer) > 0 else global_image_buffer)
        norm_bg = (current_background_image / np.max(current_background_image)
                   if (current_background_image is not None and np.max(current_background_image) > 0)
                   else current_background_image)
        if norm_bg is not None and norm_bg.shape == norm_sim.shape:
            chi_sq_val = mean_squared_error(norm_bg, norm_sim) * norm_sim.size
            chi_square_label.config(text=f"Chi-Squared: {chi_sq_val:.2e}")
        else:
            chi_square_label.config(text="Chi-Squared: N/A")
    except Exception as e:
        chi_square_label.config(text=f"Chi-Squared: Error - {e}")

    last_1d_integration_data["simulated_2d_image"] = unscaled_image_global

    ai = pyFAI.AzimuthalIntegrator(
        dist=corto_det_up,
        poni1=center_x_up * 100e-6,
        poni2=center_y_up * 100e-6,
        rot1=np.deg2rad(Gamma_updated),
        rot2=np.deg2rad(gamma_updated),
        rot3=0.0,
        wavelength=wave_m,
        pixel1=100e-6,
        pixel2=100e-6
    )

    # Caked 2D or normal 2D?
    if show_caked_2d_var.get() and unscaled_image_global is not None:
        sim_res2 = caking(unscaled_image_global, ai)
        caked_img = sim_res2.intensity
        image_display.set_data(caked_img)
        image_display.set_clim(vmin_caked_var.get(), vmax_caked_var.get())
        ax.set_title('2D Caked Integration')
        background_display.set_visible(False)
    else:
        if unscaled_image_global is not None:
            disp_image = scale_image_for_display(unscaled_image_global)
            image_display.set_data(disp_image)
        else:
            image_display.set_data(np.zeros((image_size, image_size)))
        image_display.set_clim(0, vmax_var.get())
        ax.set_title('Simulated Diffraction Pattern')
        background_display.set_visible(background_visible)
        
    # 1D integration
    if show_1d_var.get() and unscaled_image_global is not None:
        sim_res2 = caking(unscaled_image_global, ai)
        i2t_sim, i_phi_sim, az_sim, rad_sim = caked_up(
            sim_res2,
            tth_min_var.get(),
            tth_max_var.get(),
            phi_min_var.get(),
            phi_max_var.get()
        )
        line_1d_rad.set_data(rad_sim, i2t_sim)
        line_1d_az.set_data(az_sim, i_phi_sim)

        if background_visible and current_background_image is not None:
            bg_res2 = caking(current_background_image, ai)
            i2t_bg, i_phi_bg, az_bg, rad_bg = caked_up(
                bg_res2,
                tth_min_var.get(),
                tth_max_var.get(),
                phi_min_var.get(),
                phi_max_var.get()
            )
            line_1d_rad_bg.set_data(rad_bg, i2t_bg)
            line_1d_az_bg.set_data(az_bg, i_phi_bg)
        else:
            line_1d_rad_bg.set_data([], [])
            line_1d_az_bg.set_data([], [])

        ax_1d_radial.set_yscale('log' if log_radial_var.get() else 'linear')
        ax_1d_azim.set_yscale('log' if log_azimuth_var.get() else 'linear')

        ax_1d_radial.relim()
        ax_1d_radial.autoscale_view()
        ax_1d_azim.relim()
        ax_1d_azim.autoscale_view()
        canvas_1d.draw_idle()
    else:
        line_1d_rad.set_data([], [])
        line_1d_az.set_data([], [])
        line_1d_rad_bg.set_data([], [])
        line_1d_az_bg.set_data([], [])
        canvas_1d.draw_idle()

    canvas.draw_idle()

    try:
        if background_visible and current_background_image is not None:
            norm_sim = (unscaled_image_global / np.max(unscaled_image_global)
                        if np.max(unscaled_image_global) > 0 else unscaled_image_global)
            norm_bg = (current_background_image / np.max(current_background_image)
                       if np.max(current_background_image) > 0 else current_background_image)
            if norm_bg is not None and norm_bg.shape == norm_sim.shape:
                chi_sq_val = mean_squared_error(norm_bg, norm_sim) * norm_sim.size
                chi_square_label.config(text=f"Chi-Squared: {chi_sq_val:.2e}")
            else:
                chi_square_label.config(text="Chi-Squared: N/A")
        else:
            chi_square_label.config(text="Chi-Squared: N/A")
    except Exception as e:
        chi_square_label.config(text=f"Chi-Squared Error: {e}")

# ── after you’ve updated background_visible in toggle_background() ──
def toggle_background():
    global background_visible
    background_visible = not background_visible
    # ↓ force opaque if the background is hidden, 0.5 otherwise
    image_display.set_alpha(0.5 if background_visible else 1.0)
    schedule_update()


def switch_background():
    global current_background_index, current_background_image
    current_background_index = (current_background_index + 1) % len(background_images)
    current_background_image = background_images[current_background_index]
    background_display.set_data(current_background_image)
    schedule_update()

def reset_to_defaults():
    theta_initial_var.set(defaults['theta_initial'])
    gamma_var.set(defaults['gamma'])
    Gamma_var.set(defaults['Gamma'])
    chi_var.set(defaults['chi'])
    zs_var.set(defaults['zs'])
    zb_var.set(defaults['zb'])
    debye_x_var.set(defaults['debye_x'])
    debye_y_var.set(defaults['debye_y'])
    corto_detector_var.set(defaults['corto_detector'])
    sigma_mosaic_var.set(defaults['sigma_mosaic_deg'])
    gamma_mosaic_var.set(defaults['gamma_mosaic_deg'])
    eta_var.set(defaults['eta'])
    a_var.set(defaults['a'])
    c_var.set(defaults['c'])
    vmax_var.set(defaults['vmax'])
    center_x_var.set(defaults['center_x'])
    center_y_var.set(defaults['center_y'])
    tth_min_var.set(0.0)
    tth_max_var.set(80.0)
    phi_min_var.set(75.0)
    phi_max_var.set(105.0)
    show_1d_var.set(False)
    show_caked_2d_var.set(False)
    vmin_caked_var.set(0.0)
    vmax_caked_var.set(2000.0)

    # ALSO reset occupancies to default
    occ_var1.set(1.0)
    occ_var2.set(0.5)
    occ_var3.set(0.5)

    update_mosaic_cache()
    global last_simulation_signature
    last_simulation_signature = None
    schedule_update()

toggle_button = ttk.Button(
    text="Toggle Background",
    command=toggle_background
)
toggle_button.pack(side=tk.TOP, padx=5, pady=2)

switch_button = ttk.Button(
    text="Switch Background",
    command=switch_background
)
switch_button.pack(side=tk.TOP, padx=5, pady=2)

reset_button_top = ttk.Button(
    text="Reset to Defaults",
    command=reset_to_defaults
)
reset_button_top.pack(side=tk.TOP, padx=5, pady=2)

azimuthal_button = ttk.Button(
    text="Azim vs Radial Plot Demo",
    command=lambda: view_azimuthal_radial(
        simulate_diffraction(
            theta_initial=theta_initial_var.get(),
            gamma=gamma_var.get(),
            Gamma=Gamma_var.get(),
            chi=chi_var.get(),
            zs=zs_var.get(),
            zb=zb_var.get(),
            debye_x_value=debye_x_var.get(),
            debye_y_value=debye_y_var.get(),
            corto_detector_value=corto_detector_var.get(),
            miller=miller,
            intensities=intensities,
            image_size=image_size,
            av=a_var.get(),
            cv=c_var.get(),
            lambda_=lambda_,
            psi=psi,
            n2=n2,
            center=[center_x_var.get(), center_y_var.get()],
            num_samples=num_samples,
            divergence_sigma=divergence_sigma,
            bw_sigma=bw_sigma,
            sigma_mosaic_var=sigma_mosaic_var,
            gamma_mosaic_var=gamma_mosaic_var,
            eta_var=eta_var
        ),
        [center_x_var.get(), center_y_var.get()],
        {
            'pixel_size': 100e-6,
            'poni1': (center_x_var.get()) * 100e-6,
            'poni2': (center_y_var.get()) * 100e-6,
            'dist': corto_detector_var.get(),
            'rot1': np.deg2rad(Gamma_var.get()),
            'rot2': np.deg2rad(gamma_var.get()),
            'rot3': 0.0,
            'wavelength': wave_m
        }
    )
)
azimuthal_button.pack(side=tk.TOP, padx=5, pady=2)

progress_label_positions = ttk.Label(root, text="", wraplength=300, justify=tk.LEFT)
progress_label_positions.pack(side=tk.BOTTOM, padx=5)

progress_label_geometry = ttk.Label(root, text="")
progress_label_geometry.pack(side=tk.BOTTOM, padx=5)

progress_label = ttk.Label(root, text="", font=("Helvetica", 8))
progress_label.pack(side=tk.BOTTOM, padx=5)

chi_square_label = ttk.Label(root, text="Chi-Squared: ", font=("Helvetica", 8))
chi_square_label.pack(side=tk.BOTTOM, padx=5)

save_button = ttk.Button(
    text="Save Params",
    command=lambda: save_all_parameters(
        get_path("parameters_file"),
        theta_initial_var,
        gamma_var,
        Gamma_var,
        chi_var,
        zs_var,
        zb_var,
        debye_x_var,
        debye_y_var,
        corto_detector_var,
        sigma_mosaic_var,
        gamma_mosaic_var,
        eta_var,
        a_var,
        c_var,
        center_x_var,
        center_y_var
    )
)
save_button.pack(side=tk.TOP, padx=5, pady=2)

load_button = ttk.Button(
    text="Load Params",
    command=lambda: (
        progress_label.config(
            text=load_parameters(
                get_path("parameters_file"),
                theta_initial_var,
                gamma_var,
                Gamma_var,
                chi_var,
                zs_var,
                zb_var,
                debye_x_var,
                debye_y_var,
                corto_detector_var,
                sigma_mosaic_var,
                gamma_mosaic_var,
                eta_var,
                a_var,
                c_var,
                center_x_var,
                center_y_var
            )
        ),
        schedule_update()
    )
)
load_button.pack(side=tk.TOP, padx=5, pady=2)

# Frame for selecting which geometry params to fit
fit_frame = ttk.LabelFrame(root, text="Fit geometry parameters")
fit_frame.pack(side=tk.TOP, fill=tk.X, padx=5, pady=5)

fit_zb_var    = tk.BooleanVar(value=True)
fit_zs_var    = tk.BooleanVar(value=True)
fit_theta_var = tk.BooleanVar(value=True)  # theta_initial
fit_chi_var   = tk.BooleanVar(value=True)

ttk.Checkbutton(fit_frame, text="zb",    variable=fit_zb_var).pack(side=tk.LEFT, padx=2)
ttk.Checkbutton(fit_frame, text="zs",    variable=fit_zs_var).pack(side=tk.LEFT, padx=2)
ttk.Checkbutton(fit_frame, text="theta", variable=fit_theta_var).pack(side=tk.LEFT, padx=2)
ttk.Checkbutton(fit_frame, text="chi",   variable=fit_chi_var).pack(side=tk.LEFT, padx=2)


def on_fit_geometry_click():
    # Assemble params dict (must include all keys used by simulate_and_compare_hkl)
    params = {
        'av': a_var.get(),
        'cv': c_var.get(),
        'lambda_': lambda_,
        'psi': psi,
        'zs': zs_var.get(),
        'zb': zb_var.get(),
        'chi': chi_var.get(),
        'n2': n2,
        'beam_x_array': profile_cache['beam_x_array'],
        'beam_y_array': profile_cache['beam_y_array'],
        'theta_array': profile_cache['theta_array'],
        'phi_array': profile_cache['phi_array'],
        'sigma_mosaic_deg': sigma_mosaic_var.get(),
        'gamma_mosaic_deg': gamma_mosaic_var.get(),
        'eta': eta_var.get(),
        'wavelength_array': profile_cache['wavelength_array'],
        'debye_x': debye_x_var.get(),
        'debye_y': debye_y_var.get(),
        'center': [center_x_var.get(), center_y_var.get()],
        'theta_initial': theta_initial_var.get(),
        'uv1': np.array([1.0,0.0,0.0]),
        'uv2': np.array([0.0,1.0,0.0]),
        'corto_detector': corto_detector_var.get(),
        'gamma': gamma_var.get(),
        'Gamma': Gamma_var.get(),
    }

    # Build list of parameters to fit
    var_names = []
    if fit_zb_var.get():    var_names.append('zb')
    if fit_zs_var.get():    var_names.append('zs')
    if fit_theta_var.get(): var_names.append('theta_initial')
    if fit_chi_var.get():   var_names.append('chi')

    if not var_names:
        progress_label_geometry.config(text="No parameters selected!")
        return

    # Run least-squares fit (infinite tol → pure HKL matching)
    result = fit_geometry_parameters(
        miller, intensities, image_size,
        params, measured_peaks,
        var_names,
        pixel_tol=float('inf')
    )

    # Update sliders with fitted values
    for name, val in zip(var_names, result.x):
        if name == 'zb':            zb_var.set(val)
        elif name == 'zs':          zs_var.set(val)
        elif name == 'theta_initial': theta_initial_var.set(val)
        elif name == 'chi':         chi_var.set(val)

    # Redraw the figure with new geometry
    schedule_update()

    # Show summary
    rms = np.sqrt(np.mean(result.fun**2)) if result.fun.size else 0.0
    txt = "Fit complete:\n"
    txt += "\n".join(f"{n} = {v:.4f}" for n, v in zip(var_names, result.x))
    txt += f"\nRMS residual = {rms:.2f} px"
    progress_label_geometry.config(text=txt)
    
    # ─────────────────────────────────────────────────────────────────────
    # χ² minimisation (unchanged)
    result = fit_geometry_parameters(
        miller, intensities, image_size,
        params, measured_peaks,
        var_names,
        pixel_tol=float('inf')
    )
    # ─────────────────────────────────────────────────────────────────────
    # write the fitted values back into the sliders (unchanged)
    for name, val in zip(var_names, result.x):
        if   name == 'zb':            zb_var.set(val)
        elif name == 'zs':            zs_var.set(val)
        elif name == 'theta_initial': theta_initial_var.set(val)
        elif name == 'chi':           chi_var.set(val)

    schedule_update()         # causes a new simulation & redraw
    # ─────────────────────────────────────────────────────────────────────
    # ❶  RE-RUN THE COMPARISON WITH THE *FITTED* PARAMETERS
    #     (this picks up the brand-new slider values)
    fitted_params = dict(params)       # shallow copy
    fitted_params.update({
        'zb'            : zb_var.get(),
        'zs'            : zs_var.get(),
        'theta_initial' : theta_initial_var.get(),
        'chi'           : chi_var.get(),
    })

    (D, label_match, pixel_match, match_matrix,
     sim_coords, sim_millers,
     meas_coords, meas_millers) = simulate_and_compare_hkl(
        miller, intensities,            # same reflections
        image_size,
        fitted_params,                  #   ↖ fitted geometry!
        measured_peaks,
        pixel_tol=float('inf')          # keep *all* simulated peaks
    )

    # ─────────────────────────────────────────────────────────────────────
    # ❷  BUILD A UNIFIED LIST OF RECORDS
    export_recs = []

    #   ▸ simulated peaks
    for hkl, (x, y) in zip(sim_millers, sim_coords):
        export_recs.append({
            'source' : 'sim',
            'hkl'    : tuple(int(v) for v in hkl),
            'x'      : int(x),
            'y'      : int(y),
        })

    #   ▸ measured peaks  (stored exactly as in blobs.npy)
    for hkl, (x, y) in zip(meas_millers, meas_coords):
        export_recs.append({
            'source' : 'meas',
            'hkl'    : tuple(int(v) for v in hkl),
            'x'      : int(x),
            'y'      : int(y),
        })

    # ─────────────────────────────────────────────────────────────────────
    # ❸  SAVE AUTOMATICALLY INTO configured downloads directory

    download_dir = get_dir("downloads")

    stamp      = datetime.now().strftime("%Y%m%d_%H%M%S")
    save_path  = download_dir / f"matched_peaks_{stamp}.npy"

    np.save(save_path, np.array(export_recs, dtype=object), allow_pickle=True)

    progress_label_geometry.config(
        text=(progress_label_geometry.cget('text')
            + f'\n\nSaved {len(export_recs)} peak records →\n{save_path}')
    )
    # ─────────────────────────────────────────────────────────────────────

def on_fit_geometry_click():
    # first, reconstruct the same mosaic_params dict you use in do_update()
    mosaic_params = build_mosaic_params()


    # assemble the params dict with exactly the keys the optimizer expects
    params = {
        'a':                  a_var.get(),
        'c':                  c_var.get(),
        'lambda':             lambda_,          # not 'lambda_'
        'psi':                psi,
        'zs':                 zs_var.get(),
        'zb':                 zb_var.get(),
        'chi':                chi_var.get(),
        'n2':                 n2,
        'mosaic_params':      mosaic_params,
        'debye_x':            debye_x_var.get(),
        'debye_y':            debye_y_var.get(),
        'center':             [center_x_var.get(), center_y_var.get()],
        'theta_initial':      theta_initial_var.get(),
        'uv1':                np.array([1.0,0.0,0.0]),
        'uv2':                np.array([0.0,1.0,0.0]),
        'corto_detector':     corto_detector_var.get(),
        'gamma':              gamma_var.get(),
        'Gamma':              Gamma_var.get(),
    }

    # build the list of which of those to vary
    var_names = []
    if fit_zb_var.get():    var_names.append('zb')
    if fit_zs_var.get():    var_names.append('zs')
    if fit_theta_var.get(): var_names.append('theta_initial')
    if fit_chi_var.get():   var_names.append('chi')
    if not var_names:
        progress_label_geometry.config(text="No parameters selected!")
        return

    # now call the fitter
    result = fit_geometry_parameters(
        miller, intensities, image_size,
        params,
        measured_peaks,
        var_names,
        pixel_tol=float('inf')
    )

    # unpack fitted values back onto the sliders
    for name, val in zip(var_names, result.x):
        if name == 'zb':            zb_var.set(val)
        elif name == 'zs':          zs_var.set(val)
        elif name == 'theta_initial': theta_initial_var.set(val)
        elif name == 'chi':         chi_var.set(val)

    # redraw with the new geometry
    schedule_update()

    rms = np.sqrt(np.mean(result.fun**2)) if result.fun.size else 0.0
    txt = "Fit complete:\n" + \
          "\n".join(f"{n} = {v:.4f}" for n,v in zip(var_names, result.x)) + \
          f"\nRMS residual = {rms:.2f} px"
    progress_label_geometry.config(text=txt)

fit_button_geometry = ttk.Button(
    root,
    text="Fit Positions & Geometry",
    command=on_fit_geometry_click
)
fit_button_geometry.pack(side=tk.TOP, padx=5, pady=2)
fit_button_geometry.config(text="Fit Geometry (LSQ)", command=on_fit_geometry_click)

show_1d_var = tk.BooleanVar(value=False)
def toggle_1d_plots():
    schedule_update()

check_1d = ttk.Checkbutton(
    text="Show 1D Integration",
    variable=show_1d_var,
    command=toggle_1d_plots
)
check_1d.pack(side=tk.TOP, padx=5, pady=2)

show_caked_2d_var = tk.BooleanVar(value=False)
def toggle_caked_2d():
    schedule_update()

check_2d = ttk.Checkbutton(
    text="Show 2D Caking",
    variable=show_caked_2d_var,
    command=toggle_caked_2d
)
check_2d.pack(side=tk.TOP, padx=5, pady=2)

log_radial_var = tk.BooleanVar(value=False)
log_azimuth_var = tk.BooleanVar(value=False)

def toggle_log_radial():
    schedule_update()

def toggle_log_azimuth():
    schedule_update()

check_log_radial = ttk.Checkbutton(
    text="Log Radial",
    variable=log_radial_var,
    command=toggle_log_radial
)
check_log_radial.pack(side=tk.TOP, padx=5, pady=2)

check_log_azimuth = ttk.Checkbutton(
    text="Log Azimuth",
    variable=log_azimuth_var,
    command=toggle_log_azimuth
)
check_log_azimuth.pack(side=tk.TOP, padx=5, pady=2)

# Option to add fractional rods between integer L values
include_rods_var = tk.BooleanVar(value=include_rods_flag)
def toggle_rods():
    global include_rods_flag
    include_rods_flag = include_rods_var.get()
    schedule_update_occupancies()

check_rods = ttk.Checkbutton(
    text="Include Rods",
    variable=include_rods_var,
    command=toggle_rods
)
check_rods.pack(side=tk.TOP, padx=5, pady=2)

def save_1d_snapshot():
    """
    Save only the final 2D simulated image as a .npy file.
    """
    file_path = filedialog.asksaveasfilename(
        initialdir=get_dir("file_dialog_dir"),
        defaultextension=".npy",
        filetypes=[("NumPy files", "*.npy"), ("All files", "*.*")]
    )
    if not file_path:
        progress_label.config(text="No file path selected.")
        return
    
    if not file_path.lower().endswith(".npy"):
        file_path += ".npy"
    
    sim_img = last_1d_integration_data.get("simulated_2d_image")
    if sim_img is None:
        progress_label.config(text="No simulated image available to save!")
        return

    sim_img = np.asarray(sim_img, dtype=np.float64)
    try:
        np.save(file_path, sim_img, allow_pickle=False)
        progress_label.config(text=f"Saved simulated image to {file_path}")
    except Exception as e:
        progress_label.config(text=f"Error saving simulated image: {e}")

snapshot_button = ttk.Button(
    text="Save 1D Snapshot",
    command=save_1d_snapshot
)
snapshot_button.pack(side=tk.TOP, padx=5, pady=2)

def save_q_space_representation():
    file_path = filedialog.asksaveasfilename(
        defaultextension=".npy",
        filetypes=[("NumPy files", "*.npy"), ("All files", "*.*")],
        title="Save Q-Space Snapshot"
    )
    if not file_path:
        return

    param_dict = {
        "theta_initial": theta_initial_var.get(),
        "gamma": gamma_var.get(),
        "Gamma": Gamma_var.get(),
        "chi": chi_var.get(),
        "zs": zs_var.get(),
        "zb": zb_var.get(),
        "debye_x": debye_x_var.get(),
        "debye_y": debye_y_var.get(),
        "corto_detector": corto_detector_var.get(),
        "sigma_mosaic_deg": sigma_mosaic_var.get(),
        "gamma_mosaic_deg": gamma_mosaic_var.get(),
        "eta": eta_var.get(),
        "a": a_var.get(),
        "c": c_var.get(),
        "center_x": center_x_var.get(),
        "center_y": center_y_var.get(),
    }

    sim_buffer = np.zeros((image_size, image_size), dtype=np.float64)
    
    mosaic_params = {
        "beam_x_array": profile_cache.get("beam_x_array", []),
        "beam_y_array": profile_cache.get("beam_y_array", []),
        "theta_array":  profile_cache.get("theta_array", []),
        "phi_array":    profile_cache.get("phi_array", []),
        "wavelength_array": profile_cache.get("wavelength_array", []),
        "sigma_mosaic_deg": profile_cache.get("sigma_mosaic_deg", 0.0),
        "gamma_mosaic_deg": profile_cache.get("gamma_mosaic_deg", 0.0),
        "eta": profile_cache.get("eta", 0.0)
    }

    image_result, max_positions_local, q_data, q_count, _, _ = process_peaks_parallel(
        np.ascontiguousarray(miller, dtype=np.float64),
        np.ascontiguousarray(intensities, dtype=np.float64),
        image_size,
        a_var.get(),
        c_var.get(),
        lambda_,
        sim_buffer,
        corto_detector_var.get(),
        gamma_var.get(),
        Gamma_var.get(),
        chi_var.get(),
        psi,
        zs_var.get(),
        zb_var.get(),
        n2,
        np.ascontiguousarray(mosaic_params["beam_x_array"], dtype=np.float64),
        np.ascontiguousarray(mosaic_params["beam_y_array"], dtype=np.float64),
        np.ascontiguousarray(mosaic_params["theta_array"], dtype=np.float64),
        np.ascontiguousarray(mosaic_params["phi_array"], dtype=np.float64),
        mosaic_params["sigma_mosaic_deg"],
        mosaic_params["gamma_mosaic_deg"],
        mosaic_params["eta"],
        np.ascontiguousarray(mosaic_params["wavelength_array"], dtype=np.float64),
        debye_x_var.get(),
        debye_y_var.get(),
        np.array([center_x_var.get(), center_y_var.get()], dtype=np.float64),
        theta_initial_var.get(),
        np.array([1.0, 0.0, 0.0]),
        np.array([0.0, 1.0, 0.0]),
        save_flag=1,
    )

    current_2d_display = global_image_buffer.copy()

    data_dict = {
        "parameters": param_dict,
        "q_data": q_data,
        "q_count": q_count,
        "image_2d": current_2d_display
    }
    np.save(file_path, data_dict, allow_pickle=True)
    progress_label.config(text=f"Saved Q-Space representation to {file_path}")

save_q_button = ttk.Button(
    text="Save Q-Space Snapshot",
    command=save_q_space_representation
)
save_q_button.pack(side=tk.TOP, padx=5, pady=2)

def save_1d_permutations():
    pass

save_1d_grid_button = ttk.Button(
    text="Save 1D Grid",
    command=save_1d_permutations
)
save_1d_grid_button.pack(side=tk.TOP, padx=5, pady=2)

def run_debug_simulation():

    gamma_val = float(gamma_var.get())
    Gamma_val = float(Gamma_var.get())
    chi_val   = float(chi_var.get())
    zs_val    = float(zs_var.get())
    zb_val    = float(zb_var.get())
    a_val     = float(a_var.get())
    c_val     = float(c_var.get())
    theta_val = float(theta_initial_var.get())
    dx_val    = float(debye_x_var.get())
    dy_val    = float(debye_y_var.get())
    corto_val = float(corto_detector_var.get())
    cx_val    = float(center_x_var.get())
    cy_val    = float(center_y_var.get())

    mosaic_params = {
        "beam_x_array": profile_cache.get("beam_x_array", []),
        "beam_y_array": profile_cache.get("beam_y_array", []),
        "theta_array":  profile_cache.get("theta_array", []),
        "phi_array":    profile_cache.get("phi_array", []),
        "wavelength_array": profile_cache.get("wavelength_array", []),
        "sigma_mosaic_deg": profile_cache.get("sigma_mosaic_deg", 0.0),
        "gamma_mosaic_deg": profile_cache.get("gamma_mosaic_deg", 0.0),
        "eta": profile_cache.get("eta", 0.0)
    }

    sim_buffer = np.zeros((image_size, image_size), dtype=np.float64)
    image_out, maxpos, qdata, qcount = process_peaks_parallel_debug(
        np.ascontiguousarray(miller, dtype=np.float64),
        np.ascontiguousarray(intensities, dtype=np.float64),
        image_size,
        a_val,
        c_val,
        lambda_,
        sim_buffer,
        corto_val,
        gamma_val,
        Gamma_val,
        chi_val,
        psi,
        zs_val,
        zb_val,
        n2,
        np.ascontiguousarray(mosaic_params["beam_x_array"], dtype=np.float64),
        np.ascontiguousarray(mosaic_params["beam_y_array"], dtype=np.float64),
        np.ascontiguousarray(mosaic_params["theta_array"], dtype=np.float64),
        np.ascontiguousarray(mosaic_params["phi_array"], dtype=np.float64),
        mosaic_params["sigma_mosaic_deg"],
        mosaic_params["gamma_mosaic_deg"],
        mosaic_params["eta"],
        np.ascontiguousarray(mosaic_params["wavelength_array"], dtype=np.float64),
        dx_val,
        dy_val,
        np.array([cx_val, cy_val], dtype=np.float64),
        theta_val,
        np.array([1.0, 0.0, 0.0]),
        np.array([0.0, 1.0, 0.0]),
        save_flag=1,
    )

    dump_debug_log()
    progress_label.config(text="Debug simulation complete. Log saved.")

debug_button = ttk.Button(
    text="Run Debug Simulation",
    command=run_debug_simulation
)
debug_button.pack(side=tk.TOP, padx=5, pady=2)

def make_slider(label_str, min_val, max_val, init_val, step, parent, mosaic=False):
    var, scale = create_slider(
        label_str,
        min_val,
        max_val,
        init_val,
        step,
        parent,
        on_mosaic_slider_change if mosaic else schedule_update
    )
    return var, scale

theta_initial_var, theta_initial_scale = make_slider(
    'Theta Initial', 0.5, 30.0, defaults['theta_initial'], 0.01, left_col
)
gamma_var, gamma_scale = make_slider(
    'Gamma', -4, 4, defaults['gamma'], 0.001, left_col
)
Gamma_var, Gamma_scale = make_slider(
    'Detector Rotation Γ', -4, 4, defaults['Gamma'], 0.001, left_col
)
chi_var, chi_scale = make_slider(
    'Chi', -1, 1, defaults['chi'], 0.001, left_col
)
zs_var, zs_scale = make_slider(
    'Zs', -2.0e-3, 2e-3, defaults['zs'], 0.0001, left_col
)
zb_var, zb_scale = make_slider(
    'Zb', -2.0e-3, 2e-3, defaults['zb'], 0.0001, left_col
)
debye_x_var, debye_x_scale = make_slider(
    'Debye Qz', 0.0, 1.0, defaults['debye_x'], 0.001, left_col
)
debye_y_var, debye_y_scale = make_slider(
    'Debye Qr', 0.0, 1.0, defaults['debye_y'], 0.001, left_col
)
corto_detector_var, corto_detector_scale = make_slider(
    'CortoDetector', 0.0, 100e-3, defaults['corto_detector'], 0.1e-3, right_col
)
a_var, a_scale = make_slider(
    'a (Å)', 3.5, 8.0, defaults['a'], 0.01, right_col
)
c_var, c_scale = make_slider(
    'c (Å)', 20.0, 40.0, defaults['c'], 0.01, right_col
)
sigma_mosaic_var, sigma_mosaic_scale = make_slider(
    'σ Mosaic (deg)', 0.0, 5.0, defaults['sigma_mosaic_deg'], 0.01, right_col, mosaic=True
)
gamma_mosaic_var, gamma_mosaic_scale = make_slider(
    'γ Mosaic (deg)', 0.0, 5.0, defaults['gamma_mosaic_deg'], 0.01, right_col, mosaic=True
)
eta_var, eta_scale = make_slider(
    'η (fraction)', 0.0, 1.0, defaults['eta'], 0.001, right_col, mosaic=True
)
center_x_var, center_x_scale = make_slider(
    'Beam Center Row',
    center_default[0]-100.0,
    center_default[0]+100.0,
    defaults['center_x'],
    1.0,
    right_col
)
center_y_var, center_y_scale = make_slider(
    'Beam Center Col',
    center_default[1]-100.0,
    center_default[1]+100.0,
    defaults['center_y'],
    1.0,
    right_col
)

# Slider controlling contribution of the first CIF file, only if a second CIF
# was provided.
if has_second_cif:
    weight1_var, _ = make_slider(
        'CIF1 Weight', 0.0, 1.0, weight1, 0.01, right_col
    )
    weight2_var, _ = make_slider(
        'CIF2 Weight', 0.0, 1.0, weight2, 0.01, right_col
    )

    def update_weights(*args):
        """Recompute intensities using the current CIF weights."""
        global intensities, df_summary, last_simulation_signature
        w1 = weight1_var.get()
        w2 = weight2_var.get()
        intensities = w1 * intensities_cif1 + w2 * intensities_cif2
        max_I = intensities.max() if intensities.size else 0.0
        if max_I > 0:
            intensities = intensities * (100.0 / max_I)

        df_summary['Intensity'] = intensities
        last_simulation_signature = None
        schedule_update()

    weight1_var.trace_add('write', update_weights)
    weight2_var.trace_add('write', update_weights)
else:
    weight1_var = tk.DoubleVar(value=1.0)
    weight2_var = tk.DoubleVar(value=0.0)

vmax_slider.config(command=vmax_slider_command)
# ---------------------------------------------------------------------------
#  OCCUPANCY SLIDERS: Sliders for occ[0], occ[1], occ[2]
# ---------------------------------------------------------------------------
occ_var1 = tk.DoubleVar(value=1.0)
occ_var2 = tk.DoubleVar(value=1.0)
occ_var3 = tk.DoubleVar(value=1.0)

def update_occupancies(*args):
    """
    Re-run miller_generator with updated occupancies,
    then force the simulation to recalc.
    """
    global miller, intensities, degeneracy, details
    global df_summary, df_details
    global last_simulation_signature
    global SIM_MILLER1, SIM_INTENS1, SIM_MILLER2, SIM_INTENS2
    global ht_curves_cache, _last_occ_for_ht, _last_p_for_ht

    # Grab new occupancy values from the variables (they may have been updated via the slider or Entry)
    new_occ = [occ_var1.get(), occ_var2.get(), occ_var3.get()]

    global intensities_cif1, intensities_cif2
    new_p = p_var.get()

    # Reuse the cached ht_curves unless occupancy or p has changed
    if (
        ht_curves_cache is None
        or list(new_occ) != list(_last_occ_for_ht)
        or not math.isclose(new_p, _last_p_for_ht, rel_tol=0.0, abs_tol=1e-12)
    ):
        ht_curves_local = ht_Iinf_dict(
            cif_path=cif_file,
            hk_list=[selected_hk] if selected_hk else None,
            mx=None if selected_hk else mx,
            occ=new_occ,
            p=new_p,
            L_step=0.02,
            two_theta_max=two_theta_range[1],
            lambda_=lambda_,
        )
        arrays_local = ht_dict_to_arrays(ht_curves_local)
        ht_curves_cache = {"curves": ht_curves_local, "arrays": arrays_local}
        _last_occ_for_ht = list(new_occ)
        _last_p_for_ht = float(new_p)
    else:
        ht_curves_local = ht_curves_cache["curves"]
        arrays_local = ht_curves_cache["arrays"]

    m1, i1, d1, det1 = arrays_local

    # Convert arrays → dictionaries for quick lookup
    deg_dict1 = {tuple(m1[i]): int(d1[i]) for i in range(len(m1))}
    det_dict1 = {tuple(m1[i]): det1[i] for i in range(len(m1))}


    if has_second_cif:
        m2, i2, d2, det2 = miller_generator(
            mx,
            cif_file2,
            new_occ,
            lambda_,
            energy,
            intensity_threshold,
            two_theta_range,
        )
        if include_rods_var.get():
            m2, i2 = inject_fractional_reflections(m2, i2, mx)

        deg_dict2 = {tuple(m2[i]): int(d2[i]) for i in range(len(m2))}
        det_dict2 = {tuple(m2[i]): det2[i] for i in range(len(m2))}

        union = {tuple(h) for h in m1} | {tuple(h) for h in m2}
        miller = np.array(sorted(union), dtype=float)
        int1 = {tuple(h): v for h, v in zip(m1, i1)}
        int2 = {tuple(h): v for h, v in zip(m2, i2)}
        intensities_cif1 = np.array([int1.get(tuple(h), 0.0) for h in miller])
        intensities_cif2 = np.array([int2.get(tuple(h), 0.0) for h in miller])
        w1 = weight1_var.get()
        w2 = weight2_var.get()
        intensities = w1 * intensities_cif1 + w2 * intensities_cif2
        max_I = intensities.max() if intensities.size else 0.0
        if max_I > 0:
            intensities = intensities * (100.0 / max_I)

        SIM_MILLER1 = m1
        SIM_INTENS1 = i1
        SIM_MILLER2 = m2
        SIM_INTENS2 = i2

        degeneracy = np.array(
            [deg_dict1.get(tuple(h), 0) + deg_dict2.get(tuple(h), 0) for h in miller],
            dtype=np.int32,
        )
        details = [
            det_dict1.get(tuple(h), []) + det_dict2.get(tuple(h), [])
            for h in miller
        ]
    else:
        miller = m1
        intensities_cif1 = i1
        intensities_cif2 = np.zeros_like(intensities_cif1)
        intensities = intensities_cif1
        degeneracy = d1
        details = det1

        SIM_MILLER1 = m1
        SIM_INTENS1 = i1
        SIM_MILLER2 = np.empty((0,3), dtype=np.int32)
        SIM_INTENS2 = np.empty((0,), dtype=np.float64)

    # (Re-)build the summary and details DataFrames.
    df_summary, df_details = build_intensity_dataframes(
        miller, intensities, degeneracy, details
    )

    # Reset the simulation signature so the next update is forced.
    last_simulation_signature = None
    schedule_update()

# Slider for stacking disorder probability p
p_var, _ = create_slider(
    'Disorder p', 0.0, 1.0, defaults['p'], 0.01, right_col, schedule_update_occupancies
)

# Existing occupancy slider for site 1.
ttk.Label(right_col, text="Occupancy Site 1").pack(padx=5, pady=2)
occ_scale1 = ttk.Scale(
    right_col,
    from_=0.0,
    to=1.0,
    orient=tk.HORIZONTAL,
    variable=occ_var1,
    command=schedule_update_occupancies
)
occ_scale1.pack(fill=tk.X, padx=5, pady=2)

# Existing occupancy slider for site 2.
ttk.Label(right_col, text="Occupancy Site 2").pack(padx=5, pady=2)
occ_scale2 = ttk.Scale(
    right_col,
    from_=0.0,
    to=1.0,
    orient=tk.HORIZONTAL,
    variable=occ_var2,
    command=schedule_update_occupancies
)
occ_scale2.pack(fill=tk.X, padx=5, pady=2)

# Existing occupancy slider for site 3.
ttk.Label(right_col, text="Occupancy Site 3").pack(padx=5, pady=2)
occ_scale3 = ttk.Scale(
    right_col,
    from_=0.0,
    to=1.0,
    orient=tk.HORIZONTAL,
    variable=occ_var3,
    command=schedule_update_occupancies
)
occ_scale3.pack(fill=tk.X, padx=5, pady=2)

# --- Add numeric input fields and a Force Update button ---
occ_entry_frame = ttk.Frame(right_col)
occ_entry_frame.pack(fill=tk.X, padx=5, pady=5)

# Occupancy input for Site 1.
ttk.Label(occ_entry_frame, text="Input Occupancy Site 1:").grid(row=0, column=0, sticky="w", padx=5, pady=2)
occ_entry1 = ttk.Entry(occ_entry_frame, textvariable=occ_var1, width=5)
occ_entry1.grid(row=0, column=1, padx=5, pady=2)
occ_entry1.bind("<Return>", lambda e: schedule_update_occupancies())

# Occupancy input for Site 2.
ttk.Label(occ_entry_frame, text="Input Occupancy Site 2:").grid(row=1, column=0, sticky="w", padx=5, pady=2)
occ_entry2 = ttk.Entry(occ_entry_frame, textvariable=occ_var2, width=5)
occ_entry2.grid(row=1, column=1, padx=5, pady=2)
occ_entry2.bind("<Return>", lambda e: schedule_update_occupancies())

# Occupancy input for Site 3.
ttk.Label(occ_entry_frame, text="Input Occupancy Site 3:").grid(row=2, column=0, sticky="w", padx=5, pady=2)
occ_entry3 = ttk.Entry(occ_entry_frame, textvariable=occ_var3, width=5)
occ_entry3.grid(row=2, column=1, padx=5, pady=2)
occ_entry3.bind("<Return>", lambda e: schedule_update_occupancies())

# Button to force a full update (re-read occupancies and recalc everything).
force_update_button = ttk.Button(occ_entry_frame, text="Force Update", command=update_occupancies)
force_update_button.grid(row=3, column=0, columnspan=2, pady=5)

def main(write_excel: bool = True):
    """Entry point for running the GUI application.

    Parameters
    ----------
    write_excel : bool, optional
        When ``True`` the initial intensities are written to an Excel
        file in the configured downloads directory.
    """

    params_file_path = get_path("parameters_file")
    if os.path.exists(params_file_path):
        load_parameters(
            params_file_path,
            theta_initial_var,
            gamma_var,
            Gamma_var,
            chi_var,
            zs_var,
            zb_var,
            debye_x_var,
            debye_y_var,
            corto_detector_var,
            sigma_mosaic_var,
            gamma_mosaic_var,
            eta_var,
            a_var,
            c_var,
            center_x_var,
            center_y_var
        )
        print("Loaded saved profile from", params_file_path)
    else:
        print("No saved profile found; using default parameters.")

    update_mosaic_cache()
    do_update()
    root.mainloop()


if __name__ == "__main__":
    parser = argparse.ArgumentParser(description="RA Simulation GUI")
    parser.add_argument(
        "--no-excel",
        action="store_true",
        help="Do not write the initial intensity Excel file",
    )
    parser.add_argument(
        "--hk",
        metavar=("H", "K"),
        type=int,
        nargs=2,
        help="Specify a single (h,k) pair to compute intensities only for that rod",
    )
    args = parser.parse_args()

    if args.hk is not None:
        selected_hk = tuple(args.hk)

    try:
        main(write_excel=not args.no_excel)
    except Exception as exc:
        print("Unhandled exception during startup:", exc)
        import traceback
        traceback.print_exc()<|MERGE_RESOLUTION|>--- conflicted
+++ resolved
@@ -921,15 +921,7 @@
         peak_intensities.clear()
 
         def run_one(miller_arr, intens_arr, a_val, c_val):
-<<<<<<< HEAD
-            """Wrapper to call :func:`process_peaks_parallel` safely."""
-            # Ensure arrays passed to the JIT routine are contiguous ``float64``.
-            # Some helper routines may return ``int32`` arrays which trigger a
-            # Numba ``array_to_array`` assertion when implicitly cast.  Explicit
-            # conversion avoids the error.
-=======
-
->>>>>>> f19679fc
+
             miller_arr = np.ascontiguousarray(miller_arr, dtype=np.float64)
             intens_arr = np.ascontiguousarray(intens_arr, dtype=np.float64)
 
@@ -946,7 +938,6 @@
                 miller_arr,
                 intens_arr,
                 image_size,
-<<<<<<< HEAD
                 a_val,
                 c_val,
                 lambda_,
@@ -963,16 +954,7 @@
                 np.ascontiguousarray(mosaic_params["beam_y_array"], dtype=np.float64),
                 np.ascontiguousarray(mosaic_params["theta_array"], dtype=np.float64),
                 np.ascontiguousarray(mosaic_params["phi_array"], dtype=np.float64),
-=======
-                a_val, c_val, lambda_,
-                buf, corto_det_up,
-                gamma_updated, Gamma_updated, chi_updated, psi,
-                zs_updated, zb_updated, n2,
-                mosaic_params["beam_x_array"],
-                mosaic_params["beam_y_array"],
-                mosaic_params["theta_array"],
-                mosaic_params["phi_array"],
->>>>>>> f19679fc
+
                 mosaic_params["sigma_mosaic_deg"],
                 mosaic_params["gamma_mosaic_deg"],
                 mosaic_params["eta"],
