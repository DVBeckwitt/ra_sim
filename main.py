#!/usr/bin/env python3

"""Main application entry point for running the Tk based GUI."""

import math
import os
import re
import tempfile
from collections import defaultdict, namedtuple
from datetime import datetime
from pathlib import Path
import tkinter as tk
from tkinter import filedialog, ttk

import numpy as np
import sympy as sp
import matplotlib
import matplotlib.pyplot as plt
from matplotlib import cm
from matplotlib.colors import ListedColormap
import pyFAI
from pyFAI.integrator.azimuthal import AzimuthalIntegrator
from scipy.optimize import differential_evolution, least_squares
from skimage.metrics import mean_squared_error
import spglib
import OSC_Reader
from OSC_Reader import read_osc
import numba
import pandas as pd
import Dans_Diffraction as dif
import CifFile

from ra_sim.utils.stacking_fault import ht_Iinf_dict, ht_dict_to_arrays

from ra_sim.utils.calculations import IndexofRefraction
from ra_sim.io.file_parsing import parse_poni_file, Open_ASC
from ra_sim.utils.tools import (
    miller_generator,
    view_azimuthal_radial,
    detect_blobs,
    inject_fractional_reflections,
    build_intensity_dataframes,
)
from ra_sim.io.data_loading import (
    load_and_format_reference_profiles,
    save_all_parameters,
    load_parameters,
)
from ra_sim.fitting.optimization import (
    simulate_and_compare_hkl,
    fit_geometry_parameters,
)
from ra_sim.simulation.mosaic_profiles import generate_random_profiles
from ra_sim.simulation.diffraction import process_peaks_parallel
from ra_sim.simulation.diffraction_debug import (
    process_peaks_parallel_debug,
    dump_debug_log,
)
from ra_sim.simulation.simulation import simulate_diffraction
from ra_sim.gui.sliders import create_slider
from ra_sim.debug_utils import debug_print, is_debug_enabled
<<<<<<< HEAD
=======

>>>>>>> d1996d00

turbo = cm.get_cmap('turbo', 256)          # 256-step version of ‘turbo’
turbo_rgba = turbo(np.linspace(0, 1, 256))
turbo_rgba[0] = [1.0, 1.0, 1.0, 1.0]       # make the 0-bin white
turbo_white0 = ListedColormap(turbo_rgba, name='turbo_white0')
turbo_white0.set_bad('white')              # NaNs will also show white


# Force TkAgg backend to ensure GUI usage
matplotlib.use('TkAgg')
# Enable extra diagnostics when the RA_SIM_DEBUG environment variable is set.
DEBUG_ENABLED = is_debug_enabled()
<<<<<<< HEAD
if DEBUG_ENABLED:
    print("Debug mode active (RA_SIM_DEBUG=1)")
else:
    print("Debug mode off (set RA_SIM_DEBUG=1 for extra output)")
=======
debug_print("Debug mode active" if DEBUG_ENABLED else "Debug mode off")
>>>>>>> d1996d00

###############################################################################
#                          DATA & PARAMETER SETUP
###############################################################################
from ra_sim.path_config import get_path, get_dir

file_path = get_path("dark_image")
BI = read_osc(file_path)  # Dark (background) image

osc_files = get_path("osc_files")
file1 = read_osc(osc_files[0])
#file1 = read_osc(r"C:\Users\Kenpo\OneDrive\Research\Rigaku XRD\ORNL.07.25.2024\Varying\Images\Bi2Se3_5m_5d.osc")
file2 = read_osc(osc_files[1])
file3 = read_osc(osc_files[2])
file4 = read_osc(osc_files[3])

#bg1 = np.load(r"C:\Users\Kenpo\Downloads\background_6d.npy")
#bg2 = np.load(r"C:\Users\Kenpo\Downloads\background_10d.npy")
#bg3 = np.load(r"C:\Users\Kenpo\Downloads\background_15d.npy")
#bg4 = np.load(r"C:\Users\Kenpo\Downloads\background_30d.npy")

# Rotate and subtract dark image
files = [file1, file2, file3, file4]
#bg_data_list = [bg1, bg2, bg3, bg4]
#for i in range(len(files)):
#    files[i] = np.rot90(files[i], k=3) - BI

background_images = files

# Parse geometry
poni_file_path = get_path("geometry_poni")
parameters = parse_poni_file(poni_file_path)

Distance_CoR_to_Detector = parameters.get("Dist", 0.075)
Gamma_initial = parameters.get("Rot1", 0.0)
gamma_initial = parameters.get("Rot2", 0.0)
poni1 = parameters.get("Poni1", 0.0)
poni2 = parameters.get("Poni2", 0.0)
wave_m = parameters.get("Wavelength", 1e-10)
lambda_ = wave_m * 1e10  # Convert m -> Å

image_size = 3000
num_samples = 1000

# Approximate beam center
center_default = [
    (poni2 / (100e-6)),
    3000 - (poni1 / (100e-6))
]

mx = 19

fwhm2sigma = 1 / (2 * math.sqrt(2 * math.log(2)))
divergence_sigma = math.radians(0.05 * fwhm2sigma)

sigma_mosaic = math.radians(0.8 * fwhm2sigma)
gamma_mosaic = math.radians(0.7 * fwhm2sigma)
eta = 0.0

theta_initial = 6.0
chi = 0.0
psi = 0.0
zb = 0.0
bw_sigma = 0.05e-3 * fwhm2sigma
zs = 0.0
debye_x = 0.0
debye_y = 0.0
n2 = IndexofRefraction()

bandwidth = 0.7 / 100  # 0.7%

# NOTE: We define the default occupancy for each site:
occ = [1.0, 1.0, 1.0]

# When enabled, additional fractional reflections ("rods")
# are injected between integer L values.
include_rods_flag = False

# Parameters and file paths.
cif_file = get_path("cif_file")
try:
    cif_file2 = get_path("cif_file2")
except KeyError:
    cif_file2 = None

# read with PyCifRW
cf    = CifFile.ReadCif(cif_file)
blk   = cf[list(cf.keys())[0]]

# pull the raw text
a_text = blk["_cell_length_a"]
b_text = blk["_cell_length_b"]
c_text = blk["_cell_length_c"]

# strip the '(uncertainty)' and cast
def parse_cif_num(txt):
    # match leading numeric part, e.g. '4.14070' out of '4.14070(3)'
    m = re.match(r"[-+0-9\.Ee]+", txt)
    if not m:
        raise ValueError(f"Can't parse '{txt}' as a number")
    return float(m.group(0))

av = parse_cif_num(a_text)
bv = parse_cif_num(b_text)
cv = parse_cif_num(c_text)

if cif_file2:
    cf2  = CifFile.ReadCif(cif_file2)
    blk2 = cf2[list(cf2.keys())[0]]
    a2_text = blk2.get("_cell_length_a")
    c2_text = blk2.get("_cell_length_c")
    av2 = parse_cif_num(a2_text) if a2_text else av
    cv2 = parse_cif_num(c2_text) if c2_text else cv
else:
    av2 = None
    cv2 = None
    
lambda_ = 1.54   # X-ray wavelength in Å (e.g., Cu Kα)
energy = 6.62607e-34 * 2.99792458e8 / (lambda_*1e-10) / (1.602176634e-19)    # keV
intensity_threshold = 1.0
two_theta_range = (0, 70)

# ---------------------------------------------------------------------------
# Replace the old miller_generator call with the new Hendricks–Teller helper.
# ---------------------------------------------------------------------------
ht_curves = ht_Iinf_dict(                 # ← new core
    cif_path=cif_file,
    mx=mx,                                # generates all (h,k) for |h|,|k|<mx
    occ=occ,                              # same occupancy-scaling rules
    p=1.0,                                # disorder probability
    L_step=0.02,
    L_max=5.0,
)

# ---- convert the dict → arrays compatible with the downstream code ----
miller1, intens1, degeneracy1, details1 = ht_dict_to_arrays(ht_curves)
debug_print("miller1 shape:", miller1.shape, "intens1 shape:", intens1.shape)
debug_print("miller1 sample:", miller1[:5])

if DEBUG_ENABLED:
    from ra_sim.debug_utils import check_ht_arrays
    check_ht_arrays(miller1, intens1)

if DEBUG_ENABLED:
    from ra_sim.debug_utils import check_ht_arrays
    check_ht_arrays(miller1, intens1)
    debug_print(
        "miller1 shape:", miller1.shape,
        "intens1 shape:", intens1.shape
    )

if DEBUG_ENABLED:
    from ra_sim.debug_utils import check_ht_arrays
    check_ht_arrays(miller1, intens1)
    debug_print(
        "miller1 shape:", miller1.shape,
        "intens1 shape:", intens1.shape
    )

if DEBUG_ENABLED:
    from ra_sim.debug_utils import check_ht_arrays
    check_ht_arrays(miller1, intens1)
    debug_print(
        "miller1 shape:", miller1.shape,
        "intens1 shape:", intens1.shape
    )

has_second_cif = bool(cif_file2)
if has_second_cif:
    miller2, intens2, degeneracy2, details2 = miller_generator(
        mx,
        cif_file2,
        occ,
        lambda_,
        energy,
        intensity_threshold,
        two_theta_range,
    )
    if include_rods_flag:
        miller2, intens2 = inject_fractional_reflections(miller2, intens2, mx)
    union_set = {tuple(hkl) for hkl in miller1} | {tuple(hkl) for hkl in miller2}
    miller = np.array(sorted(union_set), dtype=float)
    debug_print("combined miller count:", miller.shape[0])

    int1_dict = {tuple(h): i for h, i in zip(miller1, intens1)}
    int2_dict = {tuple(h): i for h, i in zip(miller2, intens2)}
    deg_dict1 = {tuple(h): d for h, d in zip(miller1, degeneracy1)}
    deg_dict2 = {tuple(h): d for h, d in zip(miller2, degeneracy2)}
    details_dict1 = {tuple(miller1[i]): details1[i] for i in range(len(miller1))}
    details_dict2 = {tuple(miller2[i]): details2[i] for i in range(len(miller2))}

    intensities_cif1 = np.array([int1_dict.get(tuple(h), 0.0) for h in miller])
    intensities_cif2 = np.array([int2_dict.get(tuple(h), 0.0) for h in miller])
    degeneracy = np.array(
        [deg_dict1.get(tuple(h), 0) + deg_dict2.get(tuple(h), 0) for h in miller],
        dtype=np.int32,
    )
    details = [
        details_dict1.get(tuple(h), []) + details_dict2.get(tuple(h), [])
        for h in miller
    ]

    weight1 = 0.5
    weight2 = 0.5
    intensities = weight1 * intensities_cif1 + weight2 * intensities_cif2
    max_I = intensities.max() if intensities.size else 0.0
    if max_I > 0:
        intensities = intensities * (100.0 / max_I)
    miller1_sim = miller1
    intensities1_sim = intens1
    miller2_sim = miller2
    intensities2_sim = intens2
else:
    miller = miller1
    intensities_cif1 = intens1
    intensities_cif2 = np.zeros_like(intensities_cif1)
    degeneracy = degeneracy1
    details = details1
    weight1 = 1.0
    weight2 = 0.0
    intensities = intensities_cif1.copy()
    miller1_sim = miller1
    intensities1_sim = intens1
    miller2_sim = np.empty((0,3), dtype=np.int32)
    intensities2_sim = np.empty((0,), dtype=np.float64)
    debug_print("single CIF miller count:", miller.shape[0])

# Save simulation data for later use
SIM_MILLER1 = miller1_sim
SIM_INTENS1 = intensities1_sim
SIM_MILLER2 = miller2_sim
SIM_INTENS2 = intensities2_sim

# Build summary and details dataframes using the helper.
df_summary, df_details = build_intensity_dataframes(
    miller, intensities, degeneracy, details
)

# Save the initial intensities to Excel in the configured downloads directory.
download_dir = get_dir("downloads")
excel_path = download_dir / "miller_intensities.xlsx"

with pd.ExcelWriter(excel_path, engine='xlsxwriter') as writer:
    df_summary.to_excel(writer, sheet_name='Summary', index=False)
    df_details.to_excel(writer, sheet_name='Details', index=False)
    
    workbook  = writer.book
    summary_sheet = writer.sheets['Summary']
    details_sheet = writer.sheets['Details']
    
    header_format = workbook.add_format({
        'bold': True,
        'text_wrap': True,
        'valign': 'vcenter',
        'align': 'center',
        'fg_color': '#4F81BD',
        'font_color': '#FFFFFF',
        'border': 1
    })
    for col_num, col_name in enumerate(df_summary.columns):
        summary_sheet.write(0, col_num, col_name, header_format)
        summary_sheet.set_column(col_num, col_num, 18)
    
    header_format_details = workbook.add_format({
        'bold': True,
        'text_wrap': True,
        'valign': 'vcenter',
        'align': 'center',
        'fg_color': '#4BACC6',
        'font_color': '#FFFFFF',
        'border': 1
    })
    for col_num, col_name in enumerate(df_details.columns):
        details_sheet.write(0, col_num, col_name, header_format_details)
        details_sheet.set_column(col_num, col_num, 18)
    
    last_row = len(df_summary) + 1
    summary_sheet.conditional_format(f'D2:D{last_row}', {
        'type': '3_color_scale',
        'min_color': '#FFFFFF',
        'mid_color': '#FFEB84',
        'max_color': '#FF0000'
    })
    
    zebra_format = workbook.add_format({'bg_color': '#F2F2F2'})
    for row in range(1, len(df_details) + 1):
        if row % 2 == 1:
            details_sheet.set_row(row, cell_format=zebra_format)

print(f"Excel file saved at {excel_path}")

# Zero out beamstop region near center
row_center = int(center_default[0])
col_center = int(center_default[1])
half_size = 40

for bg in background_images:
    rmin = max(0, row_center - half_size)
    rmax = min(bg.shape[0], row_center + half_size)
    cmin = max(0, col_center - half_size)
    cmax = min(bg.shape[1], col_center + half_size)
    bg[rmin:rmax, cmin:cmax] = 0.0

current_background_image = background_images[0]
current_background_index = 0
background_visible = True

measured_peaks = np.load(get_path("measured_peaks"), allow_pickle=True)

defaults = {
    'theta_initial': 5.0,
    'gamma': Gamma_initial,
    'Gamma': gamma_initial,
    'chi': 0.0,
    'zs': 0.0,
    'zb': 0.0,
    'debye_x': 0.0,
    'debye_y': 0.0,
    'corto_detector': Distance_CoR_to_Detector,
    'sigma_mosaic_deg': np.degrees(sigma_mosaic),
    'gamma_mosaic_deg': np.degrees(gamma_mosaic),
    'eta': 0.0,
    'a': av,
    'c': cv,
    'vmax': 1000,
    'center_x': center_default[0],
    'center_y': center_default[1]
}

###############################################################################
#                                  TK SETUP
###############################################################################
root = tk.Tk()
root.title("Controls and Sliders")

fig_window = tk.Toplevel(root)
fig_window.title("Main Figure")
fig_frame = ttk.Frame(fig_window)
fig_frame.pack(side=tk.LEFT, fill=tk.BOTH, expand=True)

canvas_frame = ttk.Frame(fig_frame)
canvas_frame.pack(side=tk.TOP, fill=tk.BOTH, expand=True)

vmax_frame = ttk.Frame(fig_frame)
vmax_frame.pack(side=tk.BOTTOM, fill=tk.X)

fig, ax = plt.subplots(figsize=(8, 8))
canvas = matplotlib.backends.backend_tkagg.FigureCanvasTkAgg(fig, master=canvas_frame)
canvas.get_tk_widget().pack(side=tk.TOP, fill=tk.BOTH, expand=True)

global_image_buffer = np.zeros((image_size, image_size), dtype=np.float64)
unscaled_image_global = None

# ── replace the original imshow call ────────────────────────────
image_display = ax.imshow(
    global_image_buffer,
    cmap=turbo_white0,     # ← use the custom map
    vmin=0,
    vmax=1000,
    alpha=0.5,
    zorder=1,
    origin='upper'
)


background_display = ax.imshow(
    current_background_image,
    cmap='turbo',
    vmin=0,
    vmax=1e3,
    zorder=0,
    origin='upper'
)
# ---------------------------------------------------------------------------
#  helper – returns a fully populated, *consistent* mosaic_params dict
# ---------------------------------------------------------------------------
def build_mosaic_params():
    return {
        "beam_x_array":       profile_cache["beam_x_array"],
        "beam_y_array":       profile_cache["beam_y_array"],
        "theta_array":        profile_cache["theta_array"],
        "phi_array":          profile_cache["phi_array"],
        "wavelength_array":   profile_cache["wavelength_array"],   #  <<< name fixed
        "sigma_mosaic_deg":   sigma_mosaic_var.get(),
        "gamma_mosaic_deg":   gamma_mosaic_var.get(),
        "eta":                eta_var.get(),
    }

colorbar_main = fig.colorbar(image_display, ax=ax, label='Intensity', shrink=0.6, pad=0.02)

# Additional colorbar axis for caked 2D (not used in basic 1D, but reserved)
caked_cbar_ax = fig.add_axes([0.92, 0.1, 0.02, 0.8])
caked_cbar_ax.set_visible(False)
caked_colorbar = fig.colorbar(image_display, cax=caked_cbar_ax)
caked_colorbar.set_label('Intensity (binned)')
caked_colorbar.ax.set_visible(False)

center_marker, = ax.plot(
    center_default[1],
    center_default[0],
    'ro',
    markersize=5,
    zorder=2
)

ax.set_xlim(0, image_size)
ax.set_ylim(row_center, 0)
plt.subplots_adjust(left=0.05, right=0.95, top=0.95, bottom=0.05)
plt.title('Simulated Diffraction Pattern')
plt.xlabel('X (pixels)')
plt.ylabel('Y (pixels)')
canvas.draw()

# -----------------------------------------------------------
# 1)  Highlight‑marker that we can move each click
# -----------------------------------------------------------
selected_peak_marker, = ax.plot([], [], 'ys',  # yellow square outline
                               markersize=8, markerfacecolor='none',
                               linewidth=1.5, zorder=6)
selected_peak_marker.set_visible(False)

# -----------------------------------------------------------
# 2)  Mouse‑click handler
# -----------------------------------------------------------
def on_canvas_click(event):
    if event.inaxes is not ax or event.xdata is None:
        return                               # click was outside the image
    if not peak_positions:                   # no simulation yet
        progress_label_positions.config(text="Run a simulation first.")
        return

    # (x,y) from Matplotlib → integer detector pixels
    cx, cy = int(round(event.xdata)), int(round(event.ydata))

    # Find nearest stored peak
    best_i, best_d2 = -1, float("inf")
    for i, (px, py) in enumerate(peak_positions):
        if px < 0:              # invalid entries kept as (-1,-1)
            continue
        d2 = (px - cx)**2 + (py - cy)**2
        if d2 < best_d2:
            best_i, best_d2 = i, d2

    if best_i == -1:
        progress_label_positions.config(text="No peaks on screen.")
        return

    # Update GUI
    px, py      = peak_positions[best_i]
    H,K,L       = peak_millers[best_i]
    I           = peak_intensities[best_i]
    selected_peak_marker.set_data([px], [py])
    selected_peak_marker.set_visible(True)

    progress_label_positions.config(
        text=f"Nearest peak: HKL=({H} {K} {L})  "
             f"pixel=({px},{py})  Δ={best_d2**0.5:.1f}px  I={I:.2g}"
    )
    canvas.draw_idle()

# -----------------------------------------------------------
# 3)  Bind the handler
# -----------------------------------------------------------
canvas.mpl_connect('button_press_event', on_canvas_click)


# ---------------------------------------------------------------------------
# Separate "vmax" for normal 2D vs. caked 2D images
# ---------------------------------------------------------------------------
vmax_label = ttk.Label(vmax_frame, text="Max Value (Normal)")
vmax_label.pack(side=tk.LEFT, padx=5)

vmax_var = tk.DoubleVar(value=defaults['vmax'])

def vmax_slider_command(val):
    v = float(val)
    vmax_var.set(v)
    schedule_update()

vmax_slider = ttk.Scale(
    vmax_frame,
    from_=0,
    to=3000,
    orient=tk.HORIZONTAL,
    variable=vmax_var,
    command=vmax_slider_command
)
vmax_slider.pack(side=tk.LEFT, fill=tk.X, expand=True, padx=5)

# Frame for caked vrange
caked_vrange_frame = ttk.Frame(fig_frame)
caked_vrange_frame.pack(side=tk.BOTTOM, fill=tk.X)

vmin_caked_label = ttk.Label(caked_vrange_frame, text="vmin (Caked)")
vmin_caked_label.pack(side=tk.LEFT, padx=5)

vmin_caked_var = tk.DoubleVar(value=0.0)
def vmin_caked_slider_command(val):
    v = float(val)
    vmin_caked_var.set(v)
    schedule_update()

vmin_caked_slider = ttk.Scale(
    caked_vrange_frame,
    from_=0,
    to=1000,
    orient=tk.HORIZONTAL,
    variable=vmin_caked_var,
    command=vmin_caked_slider_command
)
vmin_caked_slider.pack(side=tk.LEFT, fill=tk.X, expand=True, padx=5)

vmax_caked_label = ttk.Label(caked_vrange_frame, text="vmax (Caked)")
vmax_caked_label.pack(side=tk.LEFT, padx=5)

vmax_caked_var = tk.DoubleVar(value=2000.0)
def vmax_caked_slider_command(val):
    v = float(val)
    vmax_caked_var.set(v)
    schedule_update()

vmax_caked_slider = ttk.Scale(
    caked_vrange_frame,
    from_=0,
    to=5000,
    orient=tk.HORIZONTAL,
    variable=vmax_caked_var,
    command=vmax_caked_slider_command
)
vmax_caked_slider.pack(side=tk.LEFT, fill=tk.X, expand=True, padx=5)

slider_frame = ttk.Frame(root, padding=10)
slider_frame.pack(side=tk.LEFT, fill=tk.Y)

left_col = ttk.Frame(slider_frame)
left_col.pack(side=tk.LEFT, fill=tk.BOTH, expand=True)

right_col = ttk.Frame(slider_frame)
right_col.pack(side=tk.LEFT, fill=tk.BOTH, expand=True)

plot_frame_1d = ttk.Frame(root)
plot_frame_1d.pack(side=tk.RIGHT, fill=tk.BOTH, expand=True)

fig_1d, (ax_1d_radial, ax_1d_azim) = plt.subplots(2, 1, figsize=(5, 8))
canvas_1d = matplotlib.backends.backend_tkagg.FigureCanvasTkAgg(fig_1d, master=plot_frame_1d)
canvas_1d.get_tk_widget().pack(side=tk.TOP, fill=tk.BOTH, expand=True)

line_1d_rad, = ax_1d_radial.plot([], [], 'b-', label='Simulated (2θ)')
line_1d_rad_bg, = ax_1d_radial.plot([], [], 'r--', label='Background (2θ)')
ax_1d_radial.legend()
ax_1d_radial.set_xlabel('2θ (degrees)')
ax_1d_radial.set_ylabel('Intensity')
ax_1d_radial.set_title('Radial Integration (2θ)')

line_1d_az, = ax_1d_azim.plot([], [], 'b-', label='Simulated (φ)')
line_1d_az_bg, = ax_1d_azim.plot([], [], 'r--', label='Background (φ)')
ax_1d_azim.legend()
ax_1d_azim.set_xlabel('Azimuth (degrees)')
ax_1d_azim.set_ylabel('Intensity')
ax_1d_azim.set_title('Azimuthal Integration (φ)')

canvas_1d.draw()

tth_min_var = tk.DoubleVar(value=0.0)
tth_max_var = tk.DoubleVar(value=60.0)
phi_min_var = tk.DoubleVar(value=-15.0)
phi_max_var = tk.DoubleVar(value=15.0)

tth_min_label_var = tk.StringVar(value=f"{tth_min_var.get():.1f}")
tth_max_label_var = tk.StringVar(value=f"{tth_max_var.get():.1f}")
phi_min_label_var = tk.StringVar(value=f"{phi_min_var.get():.1f}")
phi_max_label_var = tk.StringVar(value=f"{phi_max_var.get():.1f}")

def tth_min_slider_command(val):
    val_f = float(val)
    tth_min_var.set(val_f)
    tth_min_label_var.set(f"{val_f:.1f}")
    schedule_update()

def tth_max_slider_command(val):
    val_f = float(val)
    tth_max_var.set(val_f)
    tth_max_label_var.set(f"{val_f:.1f}")
    schedule_update()

def phi_min_slider_command(val):
    val_f = float(val)
    phi_min_var.set(val_f)
    phi_min_label_var.set(f"{val_f:.1f}")
    schedule_update()

def phi_max_slider_command(val):
    val_f = float(val)
    phi_max_var.set(val_f)
    phi_max_label_var.set(f"{val_f:.1f}")
    schedule_update()

range_frame = ttk.LabelFrame(plot_frame_1d, text="Integration Ranges")
range_frame.pack(side=tk.TOP, fill=tk.X, pady=5)

tth_min_container = ttk.Frame(range_frame)
tth_min_container.pack(side=tk.TOP, fill=tk.X, pady=2)
ttk.Label(tth_min_container, text="2θ Min (°):").pack(side=tk.LEFT, padx=5)
tth_min_slider = ttk.Scale(
    tth_min_container,
    from_=0.0,
    to=90.0,
    orient=tk.HORIZONTAL,
    variable=tth_min_var,
    command=tth_min_slider_command
)
tth_min_slider.pack(side=tk.LEFT, fill=tk.X, expand=True, padx=5)
ttk.Label(tth_min_container, textvariable=tth_min_label_var, width=5).pack(side=tk.LEFT, padx=5)

tth_max_container = ttk.Frame(range_frame)
tth_max_container.pack(side=tk.TOP, fill=tk.X, pady=2)
ttk.Label(tth_max_container, text="2θ Max (°):").pack(side=tk.LEFT, padx=5)
tth_max_slider = ttk.Scale(
    tth_max_container,
    from_=0.0,
    to=90.0,
    orient=tk.HORIZONTAL,
    variable=tth_max_var,
    command=tth_max_slider_command
)
tth_max_slider.pack(side=tk.LEFT, fill=tk.X, expand=True, padx=5)
ttk.Label(tth_max_container, textvariable=tth_max_label_var, width=5).pack(side=tk.LEFT, padx=5)

phi_min_container = ttk.Frame(range_frame)
phi_min_container.pack(side=tk.TOP, fill=tk.X, pady=2)
ttk.Label(phi_min_container, text="φ Min (°):").pack(side=tk.LEFT, padx=5)
phi_min_slider = ttk.Scale(
    phi_min_container,
    from_=-90.0,
    to=90.0,
    orient=tk.HORIZONTAL,
    variable=phi_min_var,
    command=phi_min_slider_command
)
phi_min_slider.pack(side=tk.LEFT, fill=tk.X, expand=True, padx=5)
ttk.Label(phi_min_container, textvariable=phi_min_label_var, width=5).pack(side=tk.LEFT, padx=5)

phi_max_container = ttk.Frame(range_frame)
phi_max_container.pack(side=tk.TOP, fill=tk.X, pady=2)
ttk.Label(phi_max_container, text="φ Max (°):").pack(side=tk.LEFT, padx=5)
phi_max_slider = ttk.Scale(
    phi_max_container,
    from_=-90.0,
    to=90.0,
    orient=tk.HORIZONTAL,
    variable=phi_max_var,
    command=phi_max_slider_command
)
phi_max_slider.pack(side=tk.LEFT, fill=tk.X, expand=True, padx=5)
ttk.Label(phi_max_container, textvariable=phi_max_label_var, width=5).pack(side=tk.LEFT, padx=5)

def caking(data, ai):
    return ai.integrate2d(
        data,
        npt_rad=1000,
        npt_azim=720,
        correctSolidAngle=True,
        method="lut",
        unit="2th_deg"
    )

def caked_up(res2, tth_min, tth_max, phi_min, phi_max):
    intensity = res2.intensity
    radial_2theta = res2.radial
    azimuth_vals = res2.azimuthal

    mask_rad = (radial_2theta >= tth_min) & (radial_2theta <= tth_max)
    radial_filtered = radial_2theta[mask_rad]

    mask_az = (azimuth_vals >= phi_min) & (azimuth_vals <= phi_max)
    azimuth_sub = azimuth_vals[mask_az]

    intensity_sub = intensity[np.ix_(mask_az, mask_rad)]
    intensity_vs_2theta = np.sum(intensity_sub, axis=0)
    intensity_vs_phi = np.sum(intensity_sub, axis=1)

    return intensity_vs_2theta, intensity_vs_phi, azimuth_sub, radial_filtered

profile_cache = {}
last_1d_integration_data = {
    "radials_sim": None,
    "intensities_2theta_sim": None,
    "azimuths_sim": None,
    "intensities_azimuth_sim": None,
    "radials_bg": None,
    "intensities_2theta_bg": None,
    "azimuths_bg": None,
    "intensities_azimuth_bg": None,
    "simulated_2d_image": None
}

last_res2_background = None
last_res2_sim = None

def update_mosaic_cache():
    """
    Regenerate random mosaic profiles if mosaic sliders changed.
    """
    global profile_cache
    (beam_x_array,
     beam_y_array,
     theta_array,
     phi_array,
     wavelength_array) = generate_random_profiles(
         num_samples=num_samples,
         divergence_sigma=divergence_sigma,
         bw_sigma=bw_sigma,
         lambda0=lambda_,
         bandwidth=bandwidth
     )

    profile_cache = {
        "beam_x_array": beam_x_array,
        "beam_y_array": beam_y_array,
        "theta_array": theta_array,
        "phi_array": phi_array,
        "wavelength_array": wavelength_array,
        "sigma_mosaic_deg": sigma_mosaic_var.get(),
        "gamma_mosaic_deg": gamma_mosaic_var.get(),
        "eta": eta_var.get()
    }

def on_mosaic_slider_change(*args):
    update_mosaic_cache()
    schedule_update()

line_rmin, = ax.plot([], [], color='white', linestyle='-', linewidth=2, zorder=5)
line_rmax, = ax.plot([], [], color='white', linestyle='-', linewidth=2, zorder=5)
line_amin, = ax.plot([], [], color='cyan', linestyle='-', linewidth=2, zorder=5)
line_amax, = ax.plot([], [], color='cyan', linestyle='-', linewidth=2, zorder=5)

update_pending = None
def schedule_update():
    global update_pending
    if update_pending is not None:
        root.after_cancel(update_pending)
    update_pending = root.after(100, do_update)

peak_positions = []
peak_millers = []
peak_intensities = []

prev_background_visible = True
last_bg_signature = None
last_sim_signature = None
last_simulation_signature = None
stored_max_positions_local = None
stored_sim_image = None

###############################################################################
#                              MAIN UPDATE
###############################################################################
def do_update():
    global update_pending, last_simulation_signature
    global unscaled_image_global, background_visible
    global stored_max_positions_local, stored_sim_image
    global SIM_MILLER1, SIM_INTENS1, SIM_MILLER2, SIM_INTENS2
    global av2, cv2

    update_pending = None

    gamma_updated      = float(gamma_var.get())
    Gamma_updated      = float(Gamma_var.get())
    chi_updated        = float(chi_var.get())
    zs_updated         = float(zs_var.get())
    zb_updated         = float(zb_var.get())
    a_updated          = float(a_var.get())
    c_updated          = float(c_var.get())
    theta_init_up      = float(theta_initial_var.get())
    debye_x_updated    = float(debye_x_var.get())
    debye_y_updated    = float(debye_y_var.get())
    corto_det_up       = float(corto_detector_var.get())
    center_x_up        = float(center_x_var.get())
    center_y_up        = float(center_y_var.get())

    center_marker.set_xdata([center_y_up])
    center_marker.set_ydata([center_x_up])
    center_marker.set_visible(False)

    mosaic_params = build_mosaic_params()


    def get_sim_signature():
        return (
            round(gamma_updated, 6),
            round(Gamma_updated, 6),
            round(chi_updated, 6),
            round(zs_updated, 9),
            round(zb_updated, 9),
            round(debye_x_updated, 6),
            round(debye_y_updated, 6),
            round(a_updated, 6),
            round(c_updated, 6),
            round(theta_init_up, 6),
            round(center_x_up, 3),
            round(center_y_up, 3),
            round(mosaic_params["sigma_mosaic_deg"], 6),
            round(mosaic_params["gamma_mosaic_deg"], 6),
            round(mosaic_params["eta"], 6)
        )

    # 1 – place near other globals

    # … inside do_update() …
    global stored_max_positions_local        # <- add

    new_sim_sig = get_sim_signature()
    global peak_positions, peak_millers, peak_intensities
    if new_sim_sig != last_simulation_signature:
        last_simulation_signature = new_sim_sig
        peak_positions.clear()
        peak_millers.clear()
        peak_intensities.clear()

        def run_one(miller_arr, intens_arr, a_val, c_val):
            buf = np.zeros((image_size, image_size), dtype=np.float64)
            if DEBUG_ENABLED:
                debug_print("process_peaks_parallel with", miller_arr.shape[0], "reflections")
                if not np.all(np.isfinite(miller_arr)):
                    debug_print("Non-finite miller indices detected")
                if not np.all(np.isfinite(intens_arr)):
                    debug_print("Non-finite intensities detected")
            return process_peaks_parallel(
                miller_arr, intens_arr, image_size,
                a_val, c_val, lambda_,
                buf, corto_det_up,
                gamma_updated, Gamma_updated, chi_updated, psi,
                zs_updated, zb_updated, n2,
                mosaic_params["beam_x_array"],
                mosaic_params["beam_y_array"],
                mosaic_params["theta_array"],
                mosaic_params["phi_array"],
                mosaic_params["sigma_mosaic_deg"],
                mosaic_params["gamma_mosaic_deg"],
                mosaic_params["eta"],
                mosaic_params["wavelength_array"],
                debye_x_updated, debye_y_updated,
                [center_x_up, center_y_up],
                theta_init_up,
                np.array([1.0, 0.0, 0.0]),
                np.array([0.0, 1.0, 0.0]),
                save_flag=0
            )

        img1, maxpos1, _, _, _, _ = run_one(SIM_MILLER1, SIM_INTENS1, a_updated, c_updated)
        if SIM_MILLER2.size > 0:
            img2, maxpos2, _, _, _, _ = run_one(SIM_MILLER2, SIM_INTENS2, av2, cv2)
        else:
            img2 = np.zeros_like(img1)
            maxpos2 = []

        w1 = weight1_var.get()
        w2 = weight2_var.get()
        updated_image = w1 * img1 + w2 * img2
        max_positions_local = list(maxpos1) + list(maxpos2)
        stored_max_positions_local = max_positions_local
        stored_sim_image = updated_image
    else:
        # fall back to the cached arrays
        if stored_max_positions_local is None:
            # first run after programme start – force a simulation
            last_simulation_signature = None
            return do_update()          # re-enter with computation path
        max_positions_local = stored_max_positions_local
        updated_image       = stored_sim_image
    
    # ───── NEW: build peak lists from hit_tables ───────────────────────────
    peak_positions.clear()
    peak_millers.clear()
    peak_intensities.clear()

    # hit_tables is a numba.typed.List of 2-D arrays, one per reflection
    for tbl in max_positions_local:
        if tbl.shape[0] == 0:          # nothing recorded for this HKL
            continue
        # each row → (I  xpix  ypix  ϕ  H  K  L)
        for row in tbl:
            I, xpix, ypix, _phi, H, K, L = row
            if not (np.isfinite(xpix) and np.isfinite(ypix)):
                continue
            cx = int(round(xpix))
            cy = int(round(ypix))
            peak_positions.append((cx, cy))      # (column,x) == (MPL x)
            peak_intensities.append(I)
            peak_millers.append((int(H), int(K), int(L)))

        # Store the unscaled image globally
        unscaled_image_global = updated_image

    def scale_image_for_display(unscaled_img):
        if unscaled_img is None:
            return np.zeros((image_size, image_size), dtype=np.float64)
        disp_img = unscaled_img.copy()
        if current_background_image is not None:
            max_bg = np.max(current_background_image)
            max_sim = np.max(disp_img)
            if (max_bg > 0) and (max_sim > 0):
                disp_img *= (max_bg / max_sim)
        return disp_img

    disp_image = scale_image_for_display(unscaled_image_global)
    global_image_buffer[:] = disp_image

    # Check if we show caked 2D
    if show_caked_2d_var.get() and unscaled_image_global is not None:
        image_display.set_clim(vmin_caked_var.get(), vmax_caked_var.get())
    else:
        image_display.set_clim(0, vmax_var.get())

    image_display.set_data(global_image_buffer)

    background_display.set_visible(background_visible)
    if background_visible:
        background_display.set_data(current_background_image)
    else:
        background_display.set_data(np.zeros_like(current_background_image))

    try:
        norm_sim = (global_image_buffer / np.max(global_image_buffer)
                    if np.max(global_image_buffer) > 0 else global_image_buffer)
        norm_bg = (current_background_image / np.max(current_background_image)
                   if (current_background_image is not None and np.max(current_background_image) > 0)
                   else current_background_image)
        if norm_bg is not None and norm_bg.shape == norm_sim.shape:
            chi_sq_val = mean_squared_error(norm_bg, norm_sim) * norm_sim.size
            chi_square_label.config(text=f"Chi-Squared: {chi_sq_val:.2e}")
        else:
            chi_square_label.config(text="Chi-Squared: N/A")
    except Exception as e:
        chi_square_label.config(text=f"Chi-Squared: Error - {e}")

    last_1d_integration_data["simulated_2d_image"] = unscaled_image_global

    ai = pyFAI.AzimuthalIntegrator(
        dist=corto_det_up,
        poni1=center_x_up * 100e-6,
        poni2=center_y_up * 100e-6,
        rot1=np.deg2rad(Gamma_updated),
        rot2=np.deg2rad(gamma_updated),
        rot3=0.0,
        wavelength=wave_m,
        pixel1=100e-6,
        pixel2=100e-6
    )

    # Caked 2D or normal 2D?
    if show_caked_2d_var.get() and unscaled_image_global is not None:
        sim_res2 = caking(unscaled_image_global, ai)
        caked_img = sim_res2.intensity
        image_display.set_data(caked_img)
        image_display.set_clim(vmin_caked_var.get(), vmax_caked_var.get())
        ax.set_title('2D Caked Integration')
        background_display.set_visible(False)
    else:
        if unscaled_image_global is not None:
            disp_image = scale_image_for_display(unscaled_image_global)
            image_display.set_data(disp_image)
        else:
            image_display.set_data(np.zeros((image_size, image_size)))
        image_display.set_clim(0, vmax_var.get())
        ax.set_title('Simulated Diffraction Pattern')
        background_display.set_visible(background_visible)
        
    # 1D integration
    if show_1d_var.get() and unscaled_image_global is not None:
        sim_res2 = caking(unscaled_image_global, ai)
        i2t_sim, i_phi_sim, az_sim, rad_sim = caked_up(
            sim_res2,
            tth_min_var.get(),
            tth_max_var.get(),
            phi_min_var.get(),
            phi_max_var.get()
        )
        line_1d_rad.set_data(rad_sim, i2t_sim)
        line_1d_az.set_data(az_sim, i_phi_sim)

        if background_visible and current_background_image is not None:
            bg_res2 = caking(current_background_image, ai)
            i2t_bg, i_phi_bg, az_bg, rad_bg = caked_up(
                bg_res2,
                tth_min_var.get(),
                tth_max_var.get(),
                phi_min_var.get(),
                phi_max_var.get()
            )
            line_1d_rad_bg.set_data(rad_bg, i2t_bg)
            line_1d_az_bg.set_data(az_bg, i_phi_bg)
        else:
            line_1d_rad_bg.set_data([], [])
            line_1d_az_bg.set_data([], [])

        ax_1d_radial.set_yscale('log' if log_radial_var.get() else 'linear')
        ax_1d_azim.set_yscale('log' if log_azimuth_var.get() else 'linear')

        ax_1d_radial.relim()
        ax_1d_radial.autoscale_view()
        ax_1d_azim.relim()
        ax_1d_azim.autoscale_view()
        canvas_1d.draw_idle()
    else:
        line_1d_rad.set_data([], [])
        line_1d_az.set_data([], [])
        line_1d_rad_bg.set_data([], [])
        line_1d_az_bg.set_data([], [])
        canvas_1d.draw_idle()

    canvas.draw_idle()

    try:
        if background_visible and current_background_image is not None:
            norm_sim = (unscaled_image_global / np.max(unscaled_image_global)
                        if np.max(unscaled_image_global) > 0 else unscaled_image_global)
            norm_bg = (current_background_image / np.max(current_background_image)
                       if np.max(current_background_image) > 0 else current_background_image)
            if norm_bg is not None and norm_bg.shape == norm_sim.shape:
                chi_sq_val = mean_squared_error(norm_bg, norm_sim) * norm_sim.size
                chi_square_label.config(text=f"Chi-Squared: {chi_sq_val:.2e}")
            else:
                chi_square_label.config(text="Chi-Squared: N/A")
        else:
            chi_square_label.config(text="Chi-Squared: N/A")
    except Exception as e:
        chi_square_label.config(text=f"Chi-Squared Error: {e}")

# ── after you’ve updated background_visible in toggle_background() ──
def toggle_background():
    global background_visible
    background_visible = not background_visible
    # ↓ force opaque if the background is hidden, 0.5 otherwise
    image_display.set_alpha(0.5 if background_visible else 1.0)
    schedule_update()


def switch_background():
    global current_background_index, current_background_image
    current_background_index = (current_background_index + 1) % len(background_images)
    current_background_image = background_images[current_background_index]
    background_display.set_data(current_background_image)
    schedule_update()

def reset_to_defaults():
    theta_initial_var.set(defaults['theta_initial'])
    gamma_var.set(defaults['gamma'])
    Gamma_var.set(defaults['Gamma'])
    chi_var.set(defaults['chi'])
    zs_var.set(defaults['zs'])
    zb_var.set(defaults['zb'])
    debye_x_var.set(defaults['debye_x'])
    debye_y_var.set(defaults['debye_y'])
    corto_detector_var.set(defaults['corto_detector'])
    sigma_mosaic_var.set(defaults['sigma_mosaic_deg'])
    gamma_mosaic_var.set(defaults['gamma_mosaic_deg'])
    eta_var.set(defaults['eta'])
    a_var.set(defaults['a'])
    c_var.set(defaults['c'])
    vmax_var.set(defaults['vmax'])
    center_x_var.set(defaults['center_x'])
    center_y_var.set(defaults['center_y'])
    tth_min_var.set(0.0)
    tth_max_var.set(80.0)
    phi_min_var.set(75.0)
    phi_max_var.set(105.0)
    show_1d_var.set(False)
    show_caked_2d_var.set(False)
    vmin_caked_var.set(0.0)
    vmax_caked_var.set(2000.0)

    # ALSO reset occupancies to default
    occ_var1.set(1.0)
    occ_var2.set(0.5)
    occ_var3.set(0.5)

    update_mosaic_cache()
    global last_simulation_signature
    last_simulation_signature = None
    schedule_update()

toggle_button = ttk.Button(
    text="Toggle Background",
    command=toggle_background
)
toggle_button.pack(side=tk.TOP, padx=5, pady=2)

switch_button = ttk.Button(
    text="Switch Background",
    command=switch_background
)
switch_button.pack(side=tk.TOP, padx=5, pady=2)

reset_button_top = ttk.Button(
    text="Reset to Defaults",
    command=reset_to_defaults
)
reset_button_top.pack(side=tk.TOP, padx=5, pady=2)

azimuthal_button = ttk.Button(
    text="Azim vs Radial Plot Demo",
    command=lambda: view_azimuthal_radial(
        simulate_diffraction(
            theta_initial=theta_initial_var.get(),
            gamma=gamma_var.get(),
            Gamma=Gamma_var.get(),
            chi=chi_var.get(),
            zs=zs_var.get(),
            zb=zb_var.get(),
            debye_x_value=debye_x_var.get(),
            debye_y_value=debye_y_var.get(),
            corto_detector_value=corto_detector_var.get(),
            miller=miller,
            intensities=intensities,
            image_size=image_size,
            av=a_var.get(),
            cv=c_var.get(),
            lambda_=lambda_,
            psi=psi,
            n2=n2,
            center=[center_x_var.get(), center_y_var.get()],
            num_samples=num_samples,
            divergence_sigma=divergence_sigma,
            bw_sigma=bw_sigma,
            sigma_mosaic_var=sigma_mosaic_var,
            gamma_mosaic_var=gamma_mosaic_var,
            eta_var=eta_var
        ),
        [center_x_var.get(), center_y_var.get()],
        {
            'pixel_size': 100e-6,
            'poni1': (center_x_var.get()) * 100e-6,
            'poni2': (center_y_var.get()) * 100e-6,
            'dist': corto_detector_var.get(),
            'rot1': np.deg2rad(Gamma_var.get()),
            'rot2': np.deg2rad(gamma_var.get()),
            'rot3': 0.0,
            'wavelength': wave_m
        }
    )
)
azimuthal_button.pack(side=tk.TOP, padx=5, pady=2)

progress_label_positions = ttk.Label(root, text="", wraplength=300, justify=tk.LEFT)
progress_label_positions.pack(side=tk.BOTTOM, padx=5)

progress_label_geometry = ttk.Label(root, text="")
progress_label_geometry.pack(side=tk.BOTTOM, padx=5)

progress_label = ttk.Label(root, text="", font=("Helvetica", 8))
progress_label.pack(side=tk.BOTTOM, padx=5)

chi_square_label = ttk.Label(root, text="Chi-Squared: ", font=("Helvetica", 8))
chi_square_label.pack(side=tk.BOTTOM, padx=5)

save_button = ttk.Button(
    text="Save Params",
    command=lambda: save_all_parameters(
        get_path("parameters_file"),
        theta_initial_var,
        gamma_var,
        Gamma_var,
        chi_var,
        zs_var,
        zb_var,
        debye_x_var,
        debye_y_var,
        corto_detector_var,
        sigma_mosaic_var,
        gamma_mosaic_var,
        eta_var,
        a_var,
        c_var,
        center_x_var,
        center_y_var
    )
)
save_button.pack(side=tk.TOP, padx=5, pady=2)

load_button = ttk.Button(
    text="Load Params",
    command=lambda: (
        progress_label.config(
            text=load_parameters(
                get_path("parameters_file"),
                theta_initial_var,
                gamma_var,
                Gamma_var,
                chi_var,
                zs_var,
                zb_var,
                debye_x_var,
                debye_y_var,
                corto_detector_var,
                sigma_mosaic_var,
                gamma_mosaic_var,
                eta_var,
                a_var,
                c_var,
                center_x_var,
                center_y_var
            )
        ),
        schedule_update()
    )
)
load_button.pack(side=tk.TOP, padx=5, pady=2)

# Frame for selecting which geometry params to fit
fit_frame = ttk.LabelFrame(root, text="Fit geometry parameters")
fit_frame.pack(side=tk.TOP, fill=tk.X, padx=5, pady=5)

fit_zb_var    = tk.BooleanVar(value=True)
fit_zs_var    = tk.BooleanVar(value=True)
fit_theta_var = tk.BooleanVar(value=True)  # theta_initial
fit_chi_var   = tk.BooleanVar(value=True)

ttk.Checkbutton(fit_frame, text="zb",    variable=fit_zb_var).pack(side=tk.LEFT, padx=2)
ttk.Checkbutton(fit_frame, text="zs",    variable=fit_zs_var).pack(side=tk.LEFT, padx=2)
ttk.Checkbutton(fit_frame, text="theta", variable=fit_theta_var).pack(side=tk.LEFT, padx=2)
ttk.Checkbutton(fit_frame, text="chi",   variable=fit_chi_var).pack(side=tk.LEFT, padx=2)


def on_fit_geometry_click():
    # Assemble params dict (must include all keys used by simulate_and_compare_hkl)
    params = {
        'av': a_var.get(),
        'cv': c_var.get(),
        'lambda_': lambda_,
        'psi': psi,
        'zs': zs_var.get(),
        'zb': zb_var.get(),
        'chi': chi_var.get(),
        'n2': n2,
        'beam_x_array': profile_cache['beam_x_array'],
        'beam_y_array': profile_cache['beam_y_array'],
        'theta_array': profile_cache['theta_array'],
        'phi_array': profile_cache['phi_array'],
        'sigma_mosaic_deg': sigma_mosaic_var.get(),
        'gamma_mosaic_deg': gamma_mosaic_var.get(),
        'eta': eta_var.get(),
        'wavelength_array': profile_cache['wavelength_array'],
        'debye_x': debye_x_var.get(),
        'debye_y': debye_y_var.get(),
        'center': [center_x_var.get(), center_y_var.get()],
        'theta_initial': theta_initial_var.get(),
        'uv1': np.array([1.0,0.0,0.0]),
        'uv2': np.array([0.0,1.0,0.0]),
        'corto_detector': corto_detector_var.get(),
        'gamma': gamma_var.get(),
        'Gamma': Gamma_var.get(),
    }

    # Build list of parameters to fit
    var_names = []
    if fit_zb_var.get():    var_names.append('zb')
    if fit_zs_var.get():    var_names.append('zs')
    if fit_theta_var.get(): var_names.append('theta_initial')
    if fit_chi_var.get():   var_names.append('chi')

    if not var_names:
        progress_label_geometry.config(text="No parameters selected!")
        return

    # Run least-squares fit (infinite tol → pure HKL matching)
    result = fit_geometry_parameters(
        miller, intensities, image_size,
        params, measured_peaks,
        var_names,
        pixel_tol=float('inf')
    )

    # Update sliders with fitted values
    for name, val in zip(var_names, result.x):
        if name == 'zb':            zb_var.set(val)
        elif name == 'zs':          zs_var.set(val)
        elif name == 'theta_initial': theta_initial_var.set(val)
        elif name == 'chi':         chi_var.set(val)

    # Redraw the figure with new geometry
    schedule_update()

    # Show summary
    rms = np.sqrt(np.mean(result.fun**2)) if result.fun.size else 0.0
    txt = "Fit complete:\n"
    txt += "\n".join(f"{n} = {v:.4f}" for n, v in zip(var_names, result.x))
    txt += f"\nRMS residual = {rms:.2f} px"
    progress_label_geometry.config(text=txt)
    
    # ─────────────────────────────────────────────────────────────────────
    # χ² minimisation (unchanged)
    result = fit_geometry_parameters(
        miller, intensities, image_size,
        params, measured_peaks,
        var_names,
        pixel_tol=float('inf')
    )
    # ─────────────────────────────────────────────────────────────────────
    # write the fitted values back into the sliders (unchanged)
    for name, val in zip(var_names, result.x):
        if   name == 'zb':            zb_var.set(val)
        elif name == 'zs':            zs_var.set(val)
        elif name == 'theta_initial': theta_initial_var.set(val)
        elif name == 'chi':           chi_var.set(val)

    schedule_update()         # causes a new simulation & redraw
    # ─────────────────────────────────────────────────────────────────────
    # ❶  RE-RUN THE COMPARISON WITH THE *FITTED* PARAMETERS
    #     (this picks up the brand-new slider values)
    fitted_params = dict(params)       # shallow copy
    fitted_params.update({
        'zb'            : zb_var.get(),
        'zs'            : zs_var.get(),
        'theta_initial' : theta_initial_var.get(),
        'chi'           : chi_var.get(),
    })

    (D, label_match, pixel_match, match_matrix,
     sim_coords, sim_millers,
     meas_coords, meas_millers) = simulate_and_compare_hkl(
        miller, intensities,            # same reflections
        image_size,
        fitted_params,                  #   ↖ fitted geometry!
        measured_peaks,
        pixel_tol=float('inf')          # keep *all* simulated peaks
    )

    # ─────────────────────────────────────────────────────────────────────
    # ❷  BUILD A UNIFIED LIST OF RECORDS
    export_recs = []

    #   ▸ simulated peaks
    for hkl, (x, y) in zip(sim_millers, sim_coords):
        export_recs.append({
            'source' : 'sim',
            'hkl'    : tuple(int(v) for v in hkl),
            'x'      : int(x),
            'y'      : int(y),
        })

    #   ▸ measured peaks  (stored exactly as in blobs.npy)
    for hkl, (x, y) in zip(meas_millers, meas_coords):
        export_recs.append({
            'source' : 'meas',
            'hkl'    : tuple(int(v) for v in hkl),
            'x'      : int(x),
            'y'      : int(y),
        })

    # ─────────────────────────────────────────────────────────────────────
    # ❸  SAVE AUTOMATICALLY INTO configured downloads directory

    download_dir = get_dir("downloads")

    stamp      = datetime.now().strftime("%Y%m%d_%H%M%S")
    save_path  = download_dir / f"matched_peaks_{stamp}.npy"

    np.save(save_path, np.array(export_recs, dtype=object), allow_pickle=True)

    progress_label_geometry.config(
        text=(progress_label_geometry.cget('text')
            + f'\n\nSaved {len(export_recs)} peak records →\n{save_path}')
    )
    # ─────────────────────────────────────────────────────────────────────

def on_fit_geometry_click():
    # first, reconstruct the same mosaic_params dict you use in do_update()
    mosaic_params = build_mosaic_params()


    # assemble the params dict with exactly the keys the optimizer expects
    params = {
        'a':                  a_var.get(),
        'c':                  c_var.get(),
        'lambda':             lambda_,          # not 'lambda_'
        'psi':                psi,
        'zs':                 zs_var.get(),
        'zb':                 zb_var.get(),
        'chi':                chi_var.get(),
        'n2':                 n2,
        'mosaic_params':      mosaic_params,
        'debye_x':            debye_x_var.get(),
        'debye_y':            debye_y_var.get(),
        'center':             [center_x_var.get(), center_y_var.get()],
        'theta_initial':      theta_initial_var.get(),
        'uv1':                np.array([1.0,0.0,0.0]),
        'uv2':                np.array([0.0,1.0,0.0]),
        'corto_detector':     corto_detector_var.get(),
        'gamma':              gamma_var.get(),
        'Gamma':              Gamma_var.get(),
    }

    # build the list of which of those to vary
    var_names = []
    if fit_zb_var.get():    var_names.append('zb')
    if fit_zs_var.get():    var_names.append('zs')
    if fit_theta_var.get(): var_names.append('theta_initial')
    if fit_chi_var.get():   var_names.append('chi')
    if not var_names:
        progress_label_geometry.config(text="No parameters selected!")
        return

    # now call the fitter
    result = fit_geometry_parameters(
        miller, intensities, image_size,
        params,
        measured_peaks,
        var_names,
        pixel_tol=float('inf')
    )

    # unpack fitted values back onto the sliders
    for name, val in zip(var_names, result.x):
        if name == 'zb':            zb_var.set(val)
        elif name == 'zs':          zs_var.set(val)
        elif name == 'theta_initial': theta_initial_var.set(val)
        elif name == 'chi':         chi_var.set(val)

    # redraw with the new geometry
    schedule_update()

    rms = np.sqrt(np.mean(result.fun**2)) if result.fun.size else 0.0
    txt = "Fit complete:\n" + \
          "\n".join(f"{n} = {v:.4f}" for n,v in zip(var_names, result.x)) + \
          f"\nRMS residual = {rms:.2f} px"
    progress_label_geometry.config(text=txt)

fit_button_geometry = ttk.Button(
    root,
    text="Fit Positions & Geometry",
    command=on_fit_geometry_click
)
fit_button_geometry.pack(side=tk.TOP, padx=5, pady=2)
fit_button_geometry.config(text="Fit Geometry (LSQ)", command=on_fit_geometry_click)

show_1d_var = tk.BooleanVar(value=False)
def toggle_1d_plots():
    schedule_update()

check_1d = ttk.Checkbutton(
    text="Show 1D Integration",
    variable=show_1d_var,
    command=toggle_1d_plots
)
check_1d.pack(side=tk.TOP, padx=5, pady=2)

show_caked_2d_var = tk.BooleanVar(value=False)
def toggle_caked_2d():
    schedule_update()

check_2d = ttk.Checkbutton(
    text="Show 2D Caking",
    variable=show_caked_2d_var,
    command=toggle_caked_2d
)
check_2d.pack(side=tk.TOP, padx=5, pady=2)

log_radial_var = tk.BooleanVar(value=False)
log_azimuth_var = tk.BooleanVar(value=False)

def toggle_log_radial():
    schedule_update()

def toggle_log_azimuth():
    schedule_update()

check_log_radial = ttk.Checkbutton(
    text="Log Radial",
    variable=log_radial_var,
    command=toggle_log_radial
)
check_log_radial.pack(side=tk.TOP, padx=5, pady=2)

check_log_azimuth = ttk.Checkbutton(
    text="Log Azimuth",
    variable=log_azimuth_var,
    command=toggle_log_azimuth
)
check_log_azimuth.pack(side=tk.TOP, padx=5, pady=2)

# Option to add fractional rods between integer L values
include_rods_var = tk.BooleanVar(value=include_rods_flag)
def toggle_rods():
    global include_rods_flag
    include_rods_flag = include_rods_var.get()
    update_occupancies()

check_rods = ttk.Checkbutton(
    text="Include Rods",
    variable=include_rods_var,
    command=toggle_rods
)
check_rods.pack(side=tk.TOP, padx=5, pady=2)

def save_1d_snapshot():
    """
    Save only the final 2D simulated image as a .npy file.
    """
    file_path = filedialog.asksaveasfilename(
        initialdir=get_dir("file_dialog_dir"),
        defaultextension=".npy",
        filetypes=[("NumPy files", "*.npy"), ("All files", "*.*")]
    )
    if not file_path:
        progress_label.config(text="No file path selected.")
        return
    
    if not file_path.lower().endswith(".npy"):
        file_path += ".npy"
    
    sim_img = last_1d_integration_data.get("simulated_2d_image")
    if sim_img is None:
        progress_label.config(text="No simulated image available to save!")
        return

    sim_img = np.asarray(sim_img, dtype=np.float64)
    try:
        np.save(file_path, sim_img, allow_pickle=False)
        progress_label.config(text=f"Saved simulated image to {file_path}")
    except Exception as e:
        progress_label.config(text=f"Error saving simulated image: {e}")

snapshot_button = ttk.Button(
    text="Save 1D Snapshot",
    command=save_1d_snapshot
)
snapshot_button.pack(side=tk.TOP, padx=5, pady=2)

def save_q_space_representation():
    file_path = filedialog.asksaveasfilename(
        defaultextension=".npy",
        filetypes=[("NumPy files", "*.npy"), ("All files", "*.*")],
        title="Save Q-Space Snapshot"
    )
    if not file_path:
        return

    param_dict = {
        "theta_initial": theta_initial_var.get(),
        "gamma": gamma_var.get(),
        "Gamma": Gamma_var.get(),
        "chi": chi_var.get(),
        "zs": zs_var.get(),
        "zb": zb_var.get(),
        "debye_x": debye_x_var.get(),
        "debye_y": debye_y_var.get(),
        "corto_detector": corto_detector_var.get(),
        "sigma_mosaic_deg": sigma_mosaic_var.get(),
        "gamma_mosaic_deg": gamma_mosaic_var.get(),
        "eta": eta_var.get(),
        "a": a_var.get(),
        "c": c_var.get(),
        "center_x": center_x_var.get(),
        "center_y": center_y_var.get(),
    }

    sim_buffer = np.zeros((image_size, image_size), dtype=np.float64)
    
    mosaic_params = {
        "beam_x_array": profile_cache.get("beam_x_array", []),
        "beam_y_array": profile_cache.get("beam_y_array", []),
        "theta_array":  profile_cache.get("theta_array", []),
        "phi_array":    profile_cache.get("phi_array", []),
        "wavelength_array": profile_cache.get("wavelength_array", []),
        "sigma_mosaic_deg": profile_cache.get("sigma_mosaic_deg", 0.0),
        "gamma_mosaic_deg": profile_cache.get("gamma_mosaic_deg", 0.0),
        "eta": profile_cache.get("eta", 0.0)
    }

    image_result, max_positions_local, q_data, q_count, _, _ = process_peaks_parallel(
        miller,
        intensities,
        image_size,
        a_var.get(),
        c_var.get(),
        lambda_,
        sim_buffer,
        corto_detector_var.get(),
        gamma_var.get(),
        Gamma_var.get(),
        chi_var.get(),
        psi,
        zs_var.get(),
        zb_var.get(),
        n2,
        mosaic_params["beam_x_array"],
        mosaic_params["beam_y_array"],
        mosaic_params["theta_array"],
        mosaic_params["phi_array"],
        mosaic_params["sigma_mosaic_deg"],
        mosaic_params["gamma_mosaic_deg"],
        mosaic_params["eta"],
        mosaic_params["wavelength_array"],
        debye_x_var.get(),
        debye_y_var.get(),
        [center_x_var.get(), center_y_var.get()],
        theta_initial_var.get(),
        np.array([1.0, 0.0, 0.0]),
        np.array([0.0, 1.0, 0.0]),
        save_flag=1
    )

    current_2d_display = global_image_buffer.copy()

    data_dict = {
        "parameters": param_dict,
        "q_data": q_data,
        "q_count": q_count,
        "image_2d": current_2d_display
    }
    np.save(file_path, data_dict, allow_pickle=True)
    progress_label.config(text=f"Saved Q-Space representation to {file_path}")

save_q_button = ttk.Button(
    text="Save Q-Space Snapshot",
    command=save_q_space_representation
)
save_q_button.pack(side=tk.TOP, padx=5, pady=2)

def save_1d_permutations():
    pass

save_1d_grid_button = ttk.Button(
    text="Save 1D Grid",
    command=save_1d_permutations
)
save_1d_grid_button.pack(side=tk.TOP, padx=5, pady=2)

def run_debug_simulation():

    gamma_val = float(gamma_var.get())
    Gamma_val = float(Gamma_var.get())
    chi_val   = float(chi_var.get())
    zs_val    = float(zs_var.get())
    zb_val    = float(zb_var.get())
    a_val     = float(a_var.get())
    c_val     = float(c_var.get())
    theta_val = float(theta_initial_var.get())
    dx_val    = float(debye_x_var.get())
    dy_val    = float(debye_y_var.get())
    corto_val = float(corto_detector_var.get())
    cx_val    = float(center_x_var.get())
    cy_val    = float(center_y_var.get())

    mosaic_params = {
        "beam_x_array": profile_cache.get("beam_x_array", []),
        "beam_y_array": profile_cache.get("beam_y_array", []),
        "theta_array":  profile_cache.get("theta_array", []),
        "phi_array":    profile_cache.get("phi_array", []),
        "wavelength_array": profile_cache.get("wavelength_array", []),
        "sigma_mosaic_deg": profile_cache.get("sigma_mosaic_deg", 0.0),
        "gamma_mosaic_deg": profile_cache.get("gamma_mosaic_deg", 0.0),
        "eta": profile_cache.get("eta", 0.0)
    }

    sim_buffer = np.zeros((image_size, image_size), dtype=np.float64)
    image_out, maxpos, qdata, qcount = process_peaks_parallel_debug(
        miller,
        intensities,
        image_size,
        a_val,
        c_val,
        lambda_,
        sim_buffer,
        corto_val,
        gamma_val,
        Gamma_val,
        chi_val,
        psi,
        zs_val,
        zb_val,
        n2,
        mosaic_params["beam_x_array"],
        mosaic_params["beam_y_array"],
        mosaic_params["theta_array"],
        mosaic_params["phi_array"],
        mosaic_params["sigma_mosaic_deg"],
        mosaic_params["gamma_mosaic_deg"],
        mosaic_params["eta"],
        mosaic_params["wavelength_array"],
        dx_val,
        dy_val,
        [cx_val, cy_val],
        theta_val,
        np.array([1.0, 0.0, 0.0]),
        np.array([0.0, 1.0, 0.0]),
        save_flag=1
    )

    dump_debug_log()
    progress_label.config(text="Debug simulation complete. Log saved.")

debug_button = ttk.Button(
    text="Run Debug Simulation",
    command=run_debug_simulation
)
debug_button.pack(side=tk.TOP, padx=5, pady=2)

def make_slider(label_str, min_val, max_val, init_val, step, parent, mosaic=False):
    var, scale = create_slider(
        label_str,
        min_val,
        max_val,
        init_val,
        step,
        parent,
        on_mosaic_slider_change if mosaic else schedule_update
    )
    return var, scale

theta_initial_var, theta_initial_scale = make_slider(
    'Theta Initial', 0.5, 30.0, defaults['theta_initial'], 0.01, left_col
)
gamma_var, gamma_scale = make_slider(
    'Gamma', -4, 4, defaults['gamma'], 0.001, left_col
)
Gamma_var, Gamma_scale = make_slider(
    'Detector Rotation Γ', -4, 4, defaults['Gamma'], 0.001, left_col
)
chi_var, chi_scale = make_slider(
    'Chi', -1, 1, defaults['chi'], 0.001, left_col
)
zs_var, zs_scale = make_slider(
    'Zs', -2.0e-3, 2e-3, defaults['zs'], 0.0001, left_col
)
zb_var, zb_scale = make_slider(
    'Zb', -2.0e-3, 2e-3, defaults['zb'], 0.0001, left_col
)
debye_x_var, debye_x_scale = make_slider(
    'Debye Qz', 0.0, 1.0, defaults['debye_x'], 0.001, left_col
)
debye_y_var, debye_y_scale = make_slider(
    'Debye Qr', 0.0, 1.0, defaults['debye_y'], 0.001, left_col
)
corto_detector_var, corto_detector_scale = make_slider(
    'CortoDetector', 0.0, 100e-3, defaults['corto_detector'], 0.1e-3, right_col
)
a_var, a_scale = make_slider(
    'a (Å)', 3.5, 8.0, defaults['a'], 0.01, right_col
)
c_var, c_scale = make_slider(
    'c (Å)', 20.0, 40.0, defaults['c'], 0.01, right_col
)
sigma_mosaic_var, sigma_mosaic_scale = make_slider(
    'σ Mosaic (deg)', 0.0, 5.0, defaults['sigma_mosaic_deg'], 0.01, right_col, mosaic=True
)
gamma_mosaic_var, gamma_mosaic_scale = make_slider(
    'γ Mosaic (deg)', 0.0, 5.0, defaults['gamma_mosaic_deg'], 0.01, right_col, mosaic=True
)
eta_var, eta_scale = make_slider(
    'η (fraction)', 0.0, 1.0, defaults['eta'], 0.001, right_col, mosaic=True
)
center_x_var, center_x_scale = make_slider(
    'Beam Center Row',
    center_default[0]-100.0,
    center_default[0]+100.0,
    defaults['center_x'],
    1.0,
    right_col
)
center_y_var, center_y_scale = make_slider(
    'Beam Center Col',
    center_default[1]-100.0,
    center_default[1]+100.0,
    defaults['center_y'],
    1.0,
    right_col
)

# Slider controlling contribution of the first CIF file, only if a second CIF
# was provided.
if has_second_cif:
    weight1_var, _ = make_slider(
        'CIF1 Weight', 0.0, 1.0, weight1, 0.01, right_col
    )
    weight2_var, _ = make_slider(
        'CIF2 Weight', 0.0, 1.0, weight2, 0.01, right_col
    )

    def update_weights(*args):
        """Recompute intensities using the current CIF weights."""
        global intensities, df_summary, last_simulation_signature
        w1 = weight1_var.get()
        w2 = weight2_var.get()
        intensities = w1 * intensities_cif1 + w2 * intensities_cif2
        max_I = intensities.max() if intensities.size else 0.0
        if max_I > 0:
            intensities = intensities * (100.0 / max_I)

        df_summary['Intensity'] = intensities
        last_simulation_signature = None
        schedule_update()

    weight1_var.trace_add('write', update_weights)
    weight2_var.trace_add('write', update_weights)
else:
    weight1_var = tk.DoubleVar(value=1.0)
    weight2_var = tk.DoubleVar(value=0.0)

vmax_slider.config(command=vmax_slider_command)
# ---------------------------------------------------------------------------
#  OCCUPANCY SLIDERS: Sliders for occ[0], occ[1], occ[2]
# ---------------------------------------------------------------------------
occ_var1 = tk.DoubleVar(value=1.0)
occ_var2 = tk.DoubleVar(value=1.0)
occ_var3 = tk.DoubleVar(value=1.0)

def update_occupancies(*args):
    """
    Re-run miller_generator with updated occupancies,
    then force the simulation to recalc.
    """
    global miller, intensities, degeneracy, details
    global df_summary, df_details
    global last_simulation_signature
    global SIM_MILLER1, SIM_INTENS1, SIM_MILLER2, SIM_INTENS2

    # Grab new occupancy values from the variables (they may have been updated via the slider or Entry)
    new_occ = [occ_var1.get(), occ_var2.get(), occ_var3.get()]

    global intensities_cif1, intensities_cif2
    ht_curves_local = ht_Iinf_dict(
        cif_path=cif_file,
        mx=mx,
        occ=new_occ,
        p=1.0,
        L_step=0.02,
        L_max=5.0,
    )

    m1, i1, d1, det1 = ht_dict_to_arrays(ht_curves_local)

    # Convert arrays → dictionaries for quick lookup
    deg_dict1 = {tuple(m1[i]): int(d1[i]) for i in range(len(m1))}
    det_dict1 = {tuple(m1[i]): det1[i] for i in range(len(m1))}


    if has_second_cif:
        m2, i2, d2, det2 = miller_generator(
            mx,
            cif_file2,
            new_occ,
            lambda_,
            energy,
            intensity_threshold,
            two_theta_range,
        )
        if include_rods_var.get():
            m2, i2 = inject_fractional_reflections(m2, i2, mx)

        deg_dict2 = {tuple(m2[i]): int(d2[i]) for i in range(len(m2))}
        det_dict2 = {tuple(m2[i]): det2[i] for i in range(len(m2))}

        union = {tuple(h) for h in m1} | {tuple(h) for h in m2}
        miller = np.array(sorted(union), dtype=float)
        int1 = {tuple(h): v for h, v in zip(m1, i1)}
        int2 = {tuple(h): v for h, v in zip(m2, i2)}
        intensities_cif1 = np.array([int1.get(tuple(h), 0.0) for h in miller])
        intensities_cif2 = np.array([int2.get(tuple(h), 0.0) for h in miller])
        w1 = weight1_var.get()
        w2 = weight2_var.get()
        intensities = w1 * intensities_cif1 + w2 * intensities_cif2
        max_I = intensities.max() if intensities.size else 0.0
        if max_I > 0:
            intensities = intensities * (100.0 / max_I)

        SIM_MILLER1 = m1
        SIM_INTENS1 = i1
        SIM_MILLER2 = m2
        SIM_INTENS2 = i2

        degeneracy = np.array(
            [deg_dict1.get(tuple(h), 0) + deg_dict2.get(tuple(h), 0) for h in miller],
            dtype=np.int32,
        )
        details = [
            det_dict1.get(tuple(h), []) + det_dict2.get(tuple(h), [])
            for h in miller
        ]
    else:
        miller = m1
        intensities_cif1 = i1
        intensities_cif2 = np.zeros_like(intensities_cif1)
        intensities = intensities_cif1
        degeneracy = d1
        details = det1

        SIM_MILLER1 = m1
        SIM_INTENS1 = i1
        SIM_MILLER2 = np.empty((0,3), dtype=np.int32)
        SIM_INTENS2 = np.empty((0,), dtype=np.float64)

    # (Re-)build the summary and details DataFrames.
    df_summary, df_details = build_intensity_dataframes(
        miller, intensities, degeneracy, details
    )

    # Reset the simulation signature so the next update is forced.
    last_simulation_signature = None
    schedule_update()

# Existing occupancy slider for site 1.
ttk.Label(right_col, text="Occupancy Site 1").pack(padx=5, pady=2)
occ_scale1 = ttk.Scale(
    right_col,
    from_=0.0,
    to=1.0,
    orient=tk.HORIZONTAL,
    variable=occ_var1,
    command=update_occupancies
)
occ_scale1.pack(fill=tk.X, padx=5, pady=2)

# Existing occupancy slider for site 2.
ttk.Label(right_col, text="Occupancy Site 2").pack(padx=5, pady=2)
occ_scale2 = ttk.Scale(
    right_col,
    from_=0.0,
    to=1.0,
    orient=tk.HORIZONTAL,
    variable=occ_var2,
    command=update_occupancies
)
occ_scale2.pack(fill=tk.X, padx=5, pady=2)

# Existing occupancy slider for site 3.
ttk.Label(right_col, text="Occupancy Site 3").pack(padx=5, pady=2)
occ_scale3 = ttk.Scale(
    right_col,
    from_=0.0,
    to=1.0,
    orient=tk.HORIZONTAL,
    variable=occ_var3,
    command=update_occupancies
)
occ_scale3.pack(fill=tk.X, padx=5, pady=2)

# --- Add numeric input fields and a Force Update button ---
occ_entry_frame = ttk.Frame(right_col)
occ_entry_frame.pack(fill=tk.X, padx=5, pady=5)

# Occupancy input for Site 1.
ttk.Label(occ_entry_frame, text="Input Occupancy Site 1:").grid(row=0, column=0, sticky="w", padx=5, pady=2)
occ_entry1 = ttk.Entry(occ_entry_frame, textvariable=occ_var1, width=5)
occ_entry1.grid(row=0, column=1, padx=5, pady=2)

# Occupancy input for Site 2.
ttk.Label(occ_entry_frame, text="Input Occupancy Site 2:").grid(row=1, column=0, sticky="w", padx=5, pady=2)
occ_entry2 = ttk.Entry(occ_entry_frame, textvariable=occ_var2, width=5)
occ_entry2.grid(row=1, column=1, padx=5, pady=2)

# Occupancy input for Site 3.
ttk.Label(occ_entry_frame, text="Input Occupancy Site 3:").grid(row=2, column=0, sticky="w", padx=5, pady=2)
occ_entry3 = ttk.Entry(occ_entry_frame, textvariable=occ_var3, width=5)
occ_entry3.grid(row=2, column=1, padx=5, pady=2)

# Button to force a full update (re-read occupancies and recalc everything).
force_update_button = ttk.Button(occ_entry_frame, text="Force Update", command=update_occupancies)
force_update_button.grid(row=3, column=0, columnspan=2, pady=5)

def main():
    """Entry point for running the GUI application."""

    params_file_path = get_path("parameters_file")
    if os.path.exists(params_file_path):
        load_parameters(
            params_file_path,
            theta_initial_var,
            gamma_var,
            Gamma_var,
            chi_var,
            zs_var,
            zb_var,
            debye_x_var,
            debye_y_var,
            corto_detector_var,
            sigma_mosaic_var,
            gamma_mosaic_var,
            eta_var,
            a_var,
            c_var,
            center_x_var,
            center_y_var
        )
        print("Loaded saved profile from", params_file_path)
    else:
        print("No saved profile found; using default parameters.")

    update_mosaic_cache()
    do_update()
    root.mainloop()


if __name__ == "__main__":
    try:
        main()
    except Exception as exc:
        print("Unhandled exception during startup:", exc)
        import traceback
        traceback.print_exc()<|MERGE_RESOLUTION|>--- conflicted
+++ resolved
@@ -59,10 +59,7 @@
 from ra_sim.simulation.simulation import simulate_diffraction
 from ra_sim.gui.sliders import create_slider
 from ra_sim.debug_utils import debug_print, is_debug_enabled
-<<<<<<< HEAD
-=======
-
->>>>>>> d1996d00
+
 
 turbo = cm.get_cmap('turbo', 256)          # 256-step version of ‘turbo’
 turbo_rgba = turbo(np.linspace(0, 1, 256))
@@ -75,14 +72,11 @@
 matplotlib.use('TkAgg')
 # Enable extra diagnostics when the RA_SIM_DEBUG environment variable is set.
 DEBUG_ENABLED = is_debug_enabled()
-<<<<<<< HEAD
 if DEBUG_ENABLED:
     print("Debug mode active (RA_SIM_DEBUG=1)")
 else:
     print("Debug mode off (set RA_SIM_DEBUG=1 for extra output)")
-=======
-debug_print("Debug mode active" if DEBUG_ENABLED else "Debug mode off")
->>>>>>> d1996d00
+
 
 ###############################################################################
 #                          DATA & PARAMETER SETUP
